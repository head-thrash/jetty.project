//
//  ========================================================================
//  Copyright (c) 1995-2015 Mort Bay Consulting Pty. Ltd.
//  ------------------------------------------------------------------------
//  All rights reserved. This program and the accompanying materials
//  are made available under the terms of the Eclipse Public License v1.0
//  and Apache License v2.0 which accompanies this distribution.
//
//      The Eclipse Public License is available at
//      http://www.eclipse.org/legal/epl-v10.html
//
//      The Apache License v2.0 is available at
//      http://www.opensource.org/licenses/apache2.0.php
//
//  You may elect to redistribute this code under either of these licenses.
//  ========================================================================
//

package org.eclipse.jetty.proxy;

import java.io.ByteArrayOutputStream;
import java.io.EOFException;
import java.io.IOException;
import java.io.InputStream;
import java.io.InterruptedIOException;
import java.io.OutputStream;
import java.io.PrintWriter;
import java.net.ConnectException;
import java.net.HttpCookie;
import java.nio.ByteBuffer;
import java.nio.file.Files;
import java.nio.file.Path;
import java.nio.file.StandardOpenOption;
import java.util.Arrays;
import java.util.Collections;
import java.util.EnumSet;
import java.util.HashMap;
import java.util.LinkedHashMap;
import java.util.List;
import java.util.Map;
import java.util.Random;
import java.util.concurrent.CountDownLatch;
import java.util.concurrent.ExecutionException;
import java.util.concurrent.TimeUnit;
import java.util.concurrent.TimeoutException;
import java.util.zip.GZIPOutputStream;
import javax.servlet.AsyncContext;
import javax.servlet.AsyncEvent;
import javax.servlet.AsyncListener;
import javax.servlet.DispatcherType;
import javax.servlet.Filter;
import javax.servlet.FilterChain;
import javax.servlet.FilterConfig;
import javax.servlet.ServletException;
import javax.servlet.ServletOutputStream;
import javax.servlet.ServletRequest;
import javax.servlet.ServletResponse;
import javax.servlet.http.Cookie;
import javax.servlet.http.HttpServlet;
import javax.servlet.http.HttpServletRequest;
import javax.servlet.http.HttpServletResponse;

import org.eclipse.jetty.client.HttpClient;
import org.eclipse.jetty.client.HttpContentResponse;
import org.eclipse.jetty.client.HttpProxy;
import org.eclipse.jetty.client.api.ContentResponse;
import org.eclipse.jetty.client.api.Request;
import org.eclipse.jetty.client.api.Response;
import org.eclipse.jetty.client.api.Result;
import org.eclipse.jetty.client.http.HttpDestinationOverHTTP;
import org.eclipse.jetty.client.util.BufferingResponseListener;
import org.eclipse.jetty.client.util.BytesContentProvider;
import org.eclipse.jetty.client.util.InputStreamResponseListener;
import org.eclipse.jetty.http.HttpHeader;
import org.eclipse.jetty.http.HttpMethod;
import org.eclipse.jetty.server.HttpConfiguration;
import org.eclipse.jetty.server.HttpConnectionFactory;
import org.eclipse.jetty.server.Server;
import org.eclipse.jetty.server.ServerConnector;
import org.eclipse.jetty.servlet.FilterHolder;
import org.eclipse.jetty.servlet.ServletContextHandler;
import org.eclipse.jetty.servlet.ServletHolder;
import org.eclipse.jetty.toolchain.test.MavenTestingUtils;
import org.eclipse.jetty.toolchain.test.TestTracker;
import org.eclipse.jetty.util.Callback;
import org.eclipse.jetty.util.IO;
import org.eclipse.jetty.util.thread.QueuedThreadPool;
import org.hamcrest.Matchers;
import org.junit.After;
import org.junit.Assert;
import org.junit.Rule;
import org.junit.Test;
import org.junit.runner.RunWith;
import org.junit.runners.Parameterized;

@RunWith(Parameterized.class)
public class ProxyServletTest
{
    private static final String PROXIED_HEADER = "X-Proxied";

    @Parameterized.Parameters(name = "{0}")
    public static Iterable<Object[]> data()
    {
        return Arrays.asList(new Object[][]{
                {ProxyServlet.class},
                {AsyncProxyServlet.class},
                {AsyncMiddleManServlet.class}
        });
    }

    @Rule
    public final TestTracker tracker = new TestTracker();
    private HttpClient client;
    private Server proxy;
    private ServerConnector proxyConnector;
    private ServletContextHandler proxyContext;
    private AbstractProxyServlet proxyServlet;
    private Server server;
    private ServerConnector serverConnector;

    public ProxyServletTest(Class<?> proxyServletClass) throws Exception
    {
        this.proxyServlet = (AbstractProxyServlet)proxyServletClass.newInstance();
    }

    private void startServer(HttpServlet servlet) throws Exception
    {
        QueuedThreadPool serverPool = new QueuedThreadPool();
        serverPool.setName("server");
        server = new Server(serverPool);
        serverConnector = new ServerConnector(server);
        server.addConnector(serverConnector);

        ServletContextHandler appCtx = new ServletContextHandler(server, "/", true, false);
        ServletHolder appServletHolder = new ServletHolder(servlet);
        appCtx.addServlet(appServletHolder, "/*");

        server.start();
    }

    private void startProxy() throws Exception
    {
        startProxy(new HashMap<String, String>());
    }

    private void startProxy(Map<String, String> initParams) throws Exception
    {
        QueuedThreadPool proxyPool = new QueuedThreadPool();
        proxyPool.setName("proxy");
        proxy = new Server(proxyPool);

        HttpConfiguration configuration = new HttpConfiguration();
        configuration.setSendDateHeader(false);
        configuration.setSendServerVersion(false);
        String value = initParams.get("outputBufferSize");
        if (value != null)
            configuration.setOutputBufferSize(Integer.valueOf(value));
        proxyConnector = new ServerConnector(proxy, new HttpConnectionFactory(configuration));
        proxy.addConnector(proxyConnector);

        proxyContext = new ServletContextHandler(proxy, "/", true, false);
        ServletHolder proxyServletHolder = new ServletHolder(proxyServlet);
        proxyServletHolder.setInitParameters(initParams);
        proxyContext.addServlet(proxyServletHolder, "/*");

        proxy.start();
    }

    private void startClient() throws Exception
    {
        client = prepareClient();
    }

    private HttpClient prepareClient() throws Exception
    {
        QueuedThreadPool clientPool = new QueuedThreadPool();
        clientPool.setName("client");
        HttpClient result = new HttpClient();
<<<<<<< HEAD
        QueuedThreadPool clientPool = new QueuedThreadPool();
        clientPool.setName("client");
=======
>>>>>>> 968ed9f0
        result.setExecutor(clientPool);
        result.getProxyConfiguration().getProxies().add(new HttpProxy("localhost", proxyConnector.getLocalPort()));
        result.start();
        return result;
    }

<<<<<<< HEAD
    private void prepareServer(HttpServlet servlet) throws Exception
    {
        QueuedThreadPool serverPool = new QueuedThreadPool();
        serverPool.setName("server");
        server = new Server(serverPool);
        serverConnector = new ServerConnector(server);
        server.addConnector(serverConnector);

        ServletContextHandler appCtx = new ServletContextHandler(server, "/", true, false);
        ServletHolder appServletHolder = new ServletHolder(servlet);
        appCtx.addServlet(appServletHolder, "/*");

        server.start();
    }

=======
>>>>>>> 968ed9f0
    @After
    public void dispose() throws Exception
    {
        client.stop();
        proxy.stop();
        server.stop();
    }

    @Test
    public void testProxyDown() throws Exception
    {
        startServer(new EmptyHttpServlet());
        startProxy();
        startClient();
        // Shutdown the proxy
        proxy.stop();

        try
        {
            client.newRequest("localhost", serverConnector.getLocalPort())
                    .timeout(5, TimeUnit.SECONDS)
                    .send();
            Assert.fail();
        }
        catch (ExecutionException x)
        {
            Assert.assertThat(x.getCause(), Matchers.instanceOf(ConnectException.class));
        }
    }

    @Test
    public void testProxyWithoutContent() throws Exception
    {
        startServer(new HttpServlet()
        {
            @Override
            protected void doGet(HttpServletRequest req, HttpServletResponse resp) throws ServletException, IOException
            {
                if (req.getHeader("Via") != null)
                    resp.addHeader(PROXIED_HEADER, "true");
            }
        });
        startProxy();
        startClient();

        ContentResponse response = client.newRequest("localhost", serverConnector.getLocalPort())
                .timeout(5, TimeUnit.SECONDS)
                .send();

        Assert.assertEquals("OK", response.getReason());
        Assert.assertEquals(200, response.getStatus());
        Assert.assertTrue(response.getHeaders().containsKey(PROXIED_HEADER));
    }

    @Test
    public void testProxyWithResponseContent() throws Exception
    {
        final byte[] content = new byte[1024];
        new Random().nextBytes(content);
        startServer(new HttpServlet()
        {
            @Override
            protected void doGet(HttpServletRequest req, HttpServletResponse resp) throws ServletException, IOException
            {
                if (req.getHeader("Via") != null)
                    resp.addHeader(PROXIED_HEADER, "true");
                resp.getOutputStream().write(content);
            }
        });
        startProxy();
        startClient();

        ContentResponse[] responses = new ContentResponse[10];
        for (int i = 0; i < 10; ++i)
        {
            // Request is for the target server
            responses[i] = client.newRequest("localhost", serverConnector.getLocalPort())
                    .timeout(5, TimeUnit.SECONDS)
                    .send();
        }

        for (int i = 0; i < 10; ++i)
        {
            Assert.assertEquals(200, responses[i].getStatus());
            Assert.assertTrue(responses[i].getHeaders().containsKey(PROXIED_HEADER));
            Assert.assertArrayEquals(content, responses[i].getContent());
        }
    }

    @Test
    public void testProxyWithRequestContentAndResponseContent() throws Exception
    {
        startServer(new HttpServlet()
        {
            @Override
            protected void doPost(HttpServletRequest req, HttpServletResponse resp) throws ServletException, IOException
            {
                if (req.getHeader("Via") != null)
                    resp.addHeader(PROXIED_HEADER, "true");
                IO.copy(req.getInputStream(), resp.getOutputStream());
            }
        });
        startProxy();
        startClient();

        byte[] content = new byte[1024];
        new Random().nextBytes(content);
        ContentResponse response = client.newRequest("localhost", serverConnector.getLocalPort())
                .method(HttpMethod.POST)
                .content(new BytesContentProvider(content))
                .timeout(5, TimeUnit.SECONDS)
                .send();

        Assert.assertEquals(200, response.getStatus());
        Assert.assertTrue(response.getHeaders().containsKey(PROXIED_HEADER));
        Assert.assertArrayEquals(content, response.getContent());
    }

    @Test
    public void testProxyWithBigRequestContentIgnored() throws Exception
    {
        startServer(new HttpServlet()
        {
            @Override
            protected void doPost(HttpServletRequest req, HttpServletResponse resp) throws ServletException, IOException
            {
                try
                {
                    // Give some time to the proxy to
                    // upload the content to the server.
                    Thread.sleep(1000);

                    if (req.getHeader("Via") != null)
                        resp.addHeader(PROXIED_HEADER, "true");
                }
                catch (InterruptedException x)
                {
                    throw new InterruptedIOException();
                }
            }
        });
        startProxy();
        startClient();

        byte[] content = new byte[128 * 1024];
        ContentResponse response = client.newRequest("localhost", serverConnector.getLocalPort())
                .method(HttpMethod.POST)
                .content(new BytesContentProvider(content))
                .timeout(5, TimeUnit.SECONDS)
                .send();

        Assert.assertEquals(200, response.getStatus());
        Assert.assertTrue(response.getHeaders().containsKey(PROXIED_HEADER));
    }

    @Test
    public void testProxyWithBigRequestContentConsumed() throws Exception
    {
        final byte[] content = new byte[128 * 1024];
        new Random().nextBytes(content);
        startServer(new HttpServlet()
        {
            @Override
            protected void doPost(HttpServletRequest req, HttpServletResponse resp) throws ServletException, IOException
            {
                if (req.getHeader("Via") != null)
                    resp.addHeader(PROXIED_HEADER, "true");
                InputStream input = req.getInputStream();
                int index = 0;
                while (true)
                {
                    int value = input.read();
                    if (value < 0)
                        break;
                    Assert.assertEquals("Content mismatch at index=" + index, content[index] & 0xFF, value);
                    ++index;
                }
            }
        });
        startProxy();
        startClient();

        ContentResponse response = client.newRequest("localhost", serverConnector.getLocalPort())
                .method(HttpMethod.POST)
                .content(new BytesContentProvider(content))
                .timeout(5, TimeUnit.SECONDS)
                .send();

        Assert.assertEquals(200, response.getStatus());
        Assert.assertTrue(response.getHeaders().containsKey(PROXIED_HEADER));
    }

    @Test
    public void testProxyWithBigResponseContentWithSlowReader() throws Exception
    {
        // Create a 6 MiB file
        final int length = 6 * 1024;
        Path targetTestsDir = MavenTestingUtils.getTargetTestingDir().toPath();
        Files.createDirectories(targetTestsDir);
        final Path temp = Files.createTempFile(targetTestsDir, "test_", null);
        byte[] kb = new byte[1024];
        new Random().nextBytes(kb);
        try (OutputStream output = Files.newOutputStream(temp, StandardOpenOption.CREATE))
        {
            for (int i = 0; i < length; ++i)
                output.write(kb);
        }
        startServer(new HttpServlet()
        {
            @Override
            protected void doGet(HttpServletRequest request, HttpServletResponse response) throws ServletException, IOException
            {
                try (InputStream input = Files.newInputStream(temp))
                {
                    IO.copy(input, response.getOutputStream());
                }
            }
        });
        startProxy();
        startClient();

        Request request = client.newRequest("localhost", serverConnector.getLocalPort()).path("/proxy/test");
        final CountDownLatch latch = new CountDownLatch(1);
        request.send(new BufferingResponseListener(2 * length * 1024)
        {
            @Override
            public void onContent(Response response, ByteBuffer content)
            {
                try
                {
                    // Slow down the reader
                    TimeUnit.MILLISECONDS.sleep(5);
                    super.onContent(response, content);
                }
                catch (InterruptedException x)
                {
                    response.abort(x);
                }
            }

            @Override
            public void onComplete(Result result)
            {
                Assert.assertFalse(result.isFailed());
                Assert.assertEquals(200, result.getResponse().getStatus());
                Assert.assertEquals(length * 1024, getContent().length);
                latch.countDown();
            }
        });
        Assert.assertTrue(latch.await(30, TimeUnit.SECONDS));
    }

    @Test
    public void testProxyWithQueryString() throws Exception
    {
        startServer(new HttpServlet()
        {
            @Override
            protected void doGet(HttpServletRequest req, HttpServletResponse resp) throws ServletException, IOException
            {
                resp.getOutputStream().print(req.getQueryString());
            }
        });
        startProxy();
        startClient();

        String query = "a=1&b=%E2%82%AC";
        ContentResponse response = client.newRequest("http://localhost:" + serverConnector.getLocalPort() + "/?" + query)
                .timeout(5, TimeUnit.SECONDS)
                .send();
        Assert.assertEquals(200, response.getStatus());
        Assert.assertEquals(query, response.getContentAsString());
    }

    @Test
    public void testProxyLongPoll() throws Exception
    {
        final long timeout = 1000;
        startServer(new HttpServlet()
        {
            @Override
            protected void doGet(final HttpServletRequest request, final HttpServletResponse response) throws ServletException, IOException
            {
                if (!request.isAsyncStarted())
                {
                    final AsyncContext asyncContext = request.startAsync();
                    asyncContext.setTimeout(timeout);
                    asyncContext.addListener(new AsyncListener()
                    {
                        @Override
                        public void onComplete(AsyncEvent event) throws IOException
                        {
                        }

                        @Override
                        public void onTimeout(AsyncEvent event) throws IOException
                        {
                            if (request.getHeader("Via") != null)
                                response.addHeader(PROXIED_HEADER, "true");
                            asyncContext.complete();
                        }

                        @Override
                        public void onError(AsyncEvent event) throws IOException
                        {
                        }

                        @Override
                        public void onStartAsync(AsyncEvent event) throws IOException
                        {
                        }
                    });
                }
            }
        });
        startProxy();
        startClient();

        Response response = client.newRequest("localhost", serverConnector.getLocalPort())
                .timeout(2 * timeout, TimeUnit.MILLISECONDS)
                .send();
        Assert.assertEquals(200, response.getStatus());
        Assert.assertTrue(response.getHeaders().containsKey(PROXIED_HEADER));
    }

    @Test
    public void testProxyXForwardedHostHeaderIsPresent() throws Exception
    {
        startServer(new HttpServlet()
        {
            @Override
            protected void doGet(HttpServletRequest req, HttpServletResponse resp) throws ServletException, IOException
            {
                PrintWriter writer = resp.getWriter();
                writer.write(req.getHeader("X-Forwarded-Host"));
                writer.flush();
            }
        });
        startProxy();
        startClient();

        ContentResponse response = client.GET("http://localhost:" + serverConnector.getLocalPort());
        Assert.assertThat("Response expected to contain content of X-Forwarded-Host Header from the request",
                response.getContentAsString(),
                Matchers.equalTo("localhost:" + serverConnector.getLocalPort()));
    }

    @Test
    public void testProxyWhiteList() throws Exception
    {
        startServer(new EmptyHttpServlet());
        startProxy();
        startClient();
        int port = serverConnector.getLocalPort();
        proxyServlet.getWhiteListHosts().add("127.0.0.1:" + port);

        // Try with the wrong host
        ContentResponse response = client.newRequest("localhost", port)
                .timeout(5, TimeUnit.SECONDS)
                .send();
        Assert.assertEquals(403, response.getStatus());

        // Try again with the right host
        response = client.newRequest("127.0.0.1", port)
                .timeout(5, TimeUnit.SECONDS)
                .send();
        Assert.assertEquals(200, response.getStatus());
    }

    @Test
    public void testProxyBlackList() throws Exception
    {
        startServer(new EmptyHttpServlet());
        startProxy();
        startClient();
        int port = serverConnector.getLocalPort();
        proxyServlet.getBlackListHosts().add("localhost:" + port);

        // Try with the wrong host
        ContentResponse response = client.newRequest("localhost", port)
                .timeout(5, TimeUnit.SECONDS)
                .send();
        Assert.assertEquals(403, response.getStatus());

        // Try again with the right host
        response = client.newRequest("127.0.0.1", port)
                .timeout(5, TimeUnit.SECONDS)
                .send();
        Assert.assertEquals(200, response.getStatus());
    }

    @Test
    public void testClientExcludedHosts() throws Exception
    {
        startServer(new HttpServlet()
        {
            @Override
            protected void doGet(HttpServletRequest req, HttpServletResponse resp) throws ServletException, IOException
            {
                if (req.getHeader("Via") != null)
                    resp.addHeader(PROXIED_HEADER, "true");
            }
        });
        startProxy();
        startClient();
        int port = serverConnector.getLocalPort();
        client.getProxyConfiguration().getProxies().get(0).getExcludedAddresses().add("127.0.0.1:" + port);

        // Try with a proxied host
        ContentResponse response = client.newRequest("localhost", port)
                .timeout(5, TimeUnit.SECONDS)
                .send();
        Assert.assertEquals(200, response.getStatus());
        Assert.assertTrue(response.getHeaders().containsKey(PROXIED_HEADER));

        // Try again with an excluded host
        response = client.newRequest("127.0.0.1", port)
                .timeout(5, TimeUnit.SECONDS)
                .send();
        Assert.assertEquals(200, response.getStatus());
        Assert.assertFalse(response.getHeaders().containsKey(PROXIED_HEADER));
    }

    @Test
    public void testTransparentProxy() throws Exception
    {
        testTransparentProxyWithPrefix("/proxy");
    }

    @Test
    public void testTransparentProxyWithRootContext() throws Exception
    {
        testTransparentProxyWithPrefix("/");
    }

    private void testTransparentProxyWithPrefix(String prefix) throws Exception
    {
        final String target = "/test";
        startServer(new HttpServlet()
        {
            @Override
            protected void doGet(HttpServletRequest req, HttpServletResponse resp) throws ServletException, IOException
            {
                if (req.getHeader("Via") != null)
                    resp.addHeader(PROXIED_HEADER, "true");
                resp.setStatus(target.equals(req.getRequestURI()) ? 200 : 404);
            }
        });
        String proxyTo = "http://localhost:" + serverConnector.getLocalPort();
        proxyServlet = new ProxyServlet.Transparent();
        Map<String, String> params = new HashMap<>();
        params.put("proxyTo", proxyTo);
        params.put("prefix", prefix);
        startProxy(params);
        startClient();

        // Make the request to the proxy, it should transparently forward to the server
        ContentResponse response = client.newRequest("localhost", proxyConnector.getLocalPort())
                .path((prefix + target).replaceAll("//", "/"))
                .timeout(5, TimeUnit.SECONDS)
                .send();
        Assert.assertEquals(200, response.getStatus());
        Assert.assertTrue(response.getHeaders().containsKey(PROXIED_HEADER));
    }

    @Test
    public void testTransparentProxyWithQuery() throws Exception
    {
        final String target = "/test";
        final String query = "a=1&b=2";
        startServer(new HttpServlet()
        {
            @Override
            protected void doGet(HttpServletRequest req, HttpServletResponse resp) throws ServletException, IOException
            {
                if (req.getHeader("Via") != null)
                    resp.addHeader(PROXIED_HEADER, "true");

                if (target.equals(req.getRequestURI()))
                {
                    if (query.equals(req.getQueryString()))
                    {
                        resp.setStatus(200);
                        return;
                    }
                }
                resp.setStatus(404);
            }
        });
        String proxyTo = "http://localhost:" + serverConnector.getLocalPort();
        String prefix = "/proxy";
        proxyServlet = new ProxyServlet.Transparent();
        Map<String, String> params = new HashMap<>();
        params.put("proxyTo", proxyTo);
        params.put("prefix", prefix);
        startProxy(params);
        startClient();

        // Make the request to the proxy, it should transparently forward to the server
        ContentResponse response = client.newRequest("localhost", proxyConnector.getLocalPort())
                .path(prefix + target + "?" + query)
                .timeout(5, TimeUnit.SECONDS)
                .send();
        Assert.assertEquals(200, response.getStatus());
        Assert.assertTrue(response.getHeaders().containsKey(PROXIED_HEADER));
    }
    
    @Test
    public void testTransparentProxyWithQueryWithSpaces() throws Exception
    {
        final String target = "/test";
        final String query = "a=1&b=2&c=1234%205678&d=hello+world";
        prepareServer(new HttpServlet()
        {
            @Override
            protected void doGet(HttpServletRequest req, HttpServletResponse resp) throws ServletException, IOException
            {
                if (req.getHeader("Via") != null)
                    resp.addHeader(PROXIED_HEADER, "true");

                if (target.equals(req.getRequestURI()))
                {
                    if (query.equals(req.getQueryString()))
                    {
                        resp.setStatus(200);
                        return;
                    }
                }
                resp.setStatus(404);
            }
        });

        String proxyTo = "http://localhost:" + serverConnector.getLocalPort();
        String prefix = "/proxy";
        proxyServlet = new ProxyServlet.Transparent();
        Map<String, String> params = new HashMap<>();
        params.put("proxyTo", proxyTo);
        params.put("prefix", prefix);
        prepareProxy(params);

        // Make the request to the proxy, it should transparently forward to the server
        ContentResponse response = client.newRequest("localhost", proxyConnector.getLocalPort())
                .path(prefix + target + "?" + query)
                .timeout(5, TimeUnit.SECONDS)
                .send();
        Assert.assertEquals(200, response.getStatus());
        Assert.assertTrue(response.getHeaders().containsKey(PROXIED_HEADER));
    }

    @Test
    public void testTransparentProxyWithoutPrefix() throws Exception
    {
        final String target = "/test";
        startServer(new HttpServlet()
        {
            @Override
            protected void doGet(HttpServletRequest req, HttpServletResponse resp) throws ServletException, IOException
            {
                if (req.getHeader("Via") != null)
                    resp.addHeader(PROXIED_HEADER, "true");
                resp.setStatus(target.equals(req.getRequestURI()) ? 200 : 404);
            }
        });
        final String proxyTo = "http://localhost:" + serverConnector.getLocalPort();
        proxyServlet = new ProxyServlet.Transparent();
        Map<String, String> initParams = new HashMap<>();
        initParams.put("proxyTo", proxyTo);
        startProxy(initParams);
        startClient();

        // Make the request to the proxy, it should transparently forward to the server
        ContentResponse response = client.newRequest("localhost", proxyConnector.getLocalPort())
                .path(target)
                .timeout(5, TimeUnit.SECONDS)
                .send();
        Assert.assertEquals(200, response.getStatus());
        Assert.assertTrue(response.getHeaders().containsKey(PROXIED_HEADER));
    }

    @Test
    public void testCachingProxy() throws Exception
    {
        final byte[] content = {0, 1, 2, 3, 4, 5, 6, 7, 8, 9, 0xA, 0xB, 0xC, 0xD, 0xE, 0xF};
        startServer(new HttpServlet()
        {
            @Override
            protected void doGet(HttpServletRequest req, HttpServletResponse resp) throws ServletException, IOException
            {
                if (req.getHeader("Via") != null)
                    resp.addHeader(PROXIED_HEADER, "true");
                resp.getOutputStream().write(content);
            }
        });
        // Don't do this at home: this example is not concurrent, not complete,
        // it is only used for this test and to verify that ProxyServlet can be
        // subclassed enough to write your own caching servlet
        final String cacheHeader = "X-Cached";
        proxyServlet = new ProxyServlet()
        {
            private Map<String, ContentResponse> cache = new HashMap<>();
            private Map<String, ByteArrayOutputStream> temp = new HashMap<>();

            @Override
            protected void service(HttpServletRequest request, HttpServletResponse response) throws ServletException, IOException
            {
                ContentResponse cachedResponse = cache.get(request.getRequestURI());
                if (cachedResponse != null)
                {
                    response.setStatus(cachedResponse.getStatus());
                    // Should copy headers too, but keep it simple
                    response.addHeader(cacheHeader, "true");
                    response.getOutputStream().write(cachedResponse.getContent());
                }
                else
                {
                    super.service(request, response);
                }
            }

            @Override
            protected void onResponseContent(HttpServletRequest request, HttpServletResponse response, Response proxyResponse, byte[] buffer, int offset, int length, Callback callback)
            {
                // Accumulate the response content
                ByteArrayOutputStream baos = temp.get(request.getRequestURI());
                if (baos == null)
                {
                    baos = new ByteArrayOutputStream();
                    temp.put(request.getRequestURI(), baos);
                }
                baos.write(buffer, offset, length);
                super.onResponseContent(request, response, proxyResponse, buffer, offset, length, callback);
            }

            @Override
            protected void onProxyResponseSuccess(HttpServletRequest request, HttpServletResponse response, Response proxyResponse)
            {
                byte[] content = temp.remove(request.getRequestURI()).toByteArray();
                ContentResponse cached = new HttpContentResponse(proxyResponse, content, null, null);
                cache.put(request.getRequestURI(), cached);
                super.onProxyResponseSuccess(request, response, proxyResponse);
            }
        };
        startProxy();
        startClient();

        // First request
        ContentResponse response = client.newRequest("localhost", serverConnector.getLocalPort())
                .timeout(5, TimeUnit.SECONDS)
                .send();
        Assert.assertEquals(200, response.getStatus());
        Assert.assertTrue(response.getHeaders().containsKey(PROXIED_HEADER));
        Assert.assertArrayEquals(content, response.getContent());

        // Second request should be cached
        response = client.newRequest("localhost", serverConnector.getLocalPort())
                .timeout(5, TimeUnit.SECONDS)
                .send();
        Assert.assertEquals(200, response.getStatus());
        Assert.assertTrue(response.getHeaders().containsKey(cacheHeader));
        Assert.assertArrayEquals(content, response.getContent());
    }

    @Test
    public void testRedirectsAreProxied() throws Exception
    {
        startServer(new HttpServlet()
        {
            @Override
            protected void doGet(HttpServletRequest req, HttpServletResponse resp) throws ServletException, IOException
            {
                if (req.getHeader("Via") != null)
                    resp.addHeader(PROXIED_HEADER, "true");
                resp.sendRedirect("/");
            }
        });
        startProxy();
        startClient();

        client.setFollowRedirects(false);

        ContentResponse response = client.newRequest("localhost", serverConnector.getLocalPort())
                .timeout(5, TimeUnit.SECONDS)
                .send();
        Assert.assertEquals(302, response.getStatus());
        Assert.assertTrue(response.getHeaders().containsKey(PROXIED_HEADER));
    }

    @Test
    public void testGZIPContentIsProxied() throws Exception
    {
        final byte[] content = {0, 1, 2, 3, 4, 5, 6, 7, 8, 9};
        startServer(new HttpServlet()
        {
            @Override
            protected void doGet(HttpServletRequest req, HttpServletResponse resp) throws ServletException, IOException
            {
                if (req.getHeader("Via") != null)
                    resp.addHeader(PROXIED_HEADER, "true");

                resp.addHeader("Content-Encoding", "gzip");
                GZIPOutputStream gzipOutputStream = new GZIPOutputStream(resp.getOutputStream());
                gzipOutputStream.write(content);
                gzipOutputStream.close();
            }
        });
        startProxy();
        startClient();

        ContentResponse response = client.newRequest("localhost", serverConnector.getLocalPort())
                .timeout(5, TimeUnit.SECONDS)
                .send();
        Assert.assertEquals(200, response.getStatus());
        Assert.assertTrue(response.getHeaders().containsKey(PROXIED_HEADER));
        Assert.assertArrayEquals(content, response.getContent());
    }

    @Test(expected = TimeoutException.class)
    public void testWrongContentLength() throws Exception
    {
        startServer(new HttpServlet()
        {
            @Override
            protected void doGet(HttpServletRequest req, HttpServletResponse resp) throws ServletException, IOException
            {
                byte[] message = "tooshort".getBytes("ascii");
                resp.setContentType("text/plain;charset=ascii");
                resp.setHeader("Content-Length", Long.toString(message.length + 1));
                resp.getOutputStream().write(message);
            }
        });
        startProxy();
        startClient();

        client.newRequest("localhost", serverConnector.getLocalPort())
                .timeout(1, TimeUnit.SECONDS)
                .send();

        Assert.fail();
    }

    @Test
    public void testCookiesFromDifferentClientsAreNotMixed() throws Exception
    {
        final String name = "biscuit";
        startServer(new HttpServlet()
        {
            @Override
            protected void doGet(HttpServletRequest req, HttpServletResponse resp) throws ServletException, IOException
            {
                if (req.getHeader("Via") != null)
                    resp.addHeader(PROXIED_HEADER, "true");

                String value = req.getHeader(name);
                if (value != null)
                {
                    Cookie cookie = new Cookie(name, value);
                    cookie.setMaxAge(3600);
                    resp.addCookie(cookie);
                }
                else
                {
                    Cookie[] cookies = req.getCookies();
                    Assert.assertEquals(1, cookies.length);
                }
            }
        });
        startProxy();
        startClient();

        String value1 = "1";
        ContentResponse response1 = client.newRequest("localhost", serverConnector.getLocalPort())
                .header(name, value1)
                .timeout(5, TimeUnit.SECONDS)
                .send();
        Assert.assertEquals(200, response1.getStatus());
        Assert.assertTrue(response1.getHeaders().containsKey(PROXIED_HEADER));
        List<HttpCookie> cookies = client.getCookieStore().getCookies();
        Assert.assertEquals(1, cookies.size());
        Assert.assertEquals(name, cookies.get(0).getName());
        Assert.assertEquals(value1, cookies.get(0).getValue());

        HttpClient client2 = prepareClient();
        try
        {
            String value2 = "2";
            ContentResponse response2 = client2.newRequest("localhost", serverConnector.getLocalPort())
                    .header(name, value2)
                    .timeout(5, TimeUnit.SECONDS)
                    .send();
            Assert.assertEquals(200, response2.getStatus());
            Assert.assertTrue(response2.getHeaders().containsKey(PROXIED_HEADER));
            cookies = client2.getCookieStore().getCookies();
            Assert.assertEquals(1, cookies.size());
            Assert.assertEquals(name, cookies.get(0).getName());
            Assert.assertEquals(value2, cookies.get(0).getValue());

            // Make a third request to be sure the proxy does not mix cookies
            ContentResponse response3 = client.newRequest("localhost", serverConnector.getLocalPort())
                    .timeout(5, TimeUnit.SECONDS)
                    .send();
            Assert.assertEquals(200, response3.getStatus());
            Assert.assertTrue(response3.getHeaders().containsKey(PROXIED_HEADER));
        }
        finally
        {
            client2.stop();
        }
    }

    @Test
    public void testProxyRequestFailureInTheMiddleOfProxyingSmallContent() throws Exception
    {
        final CountDownLatch chunk1Latch = new CountDownLatch(1);
        final int chunk1 = 'q';
        final int chunk2 = 'w';
        startServer(new HttpServlet()
        {
            @Override
            protected void service(HttpServletRequest request, HttpServletResponse response) throws ServletException, IOException
            {
                ServletOutputStream output = response.getOutputStream();
                output.write(chunk1);
                response.flushBuffer();

                // Wait for the client to receive this chunk.
                await(chunk1Latch, 5000);

                // Send second chunk, must not be received by proxy.
                output.write(chunk2);
            }

            private boolean await(CountDownLatch latch, long ms) throws IOException
            {
                try
                {
                    return latch.await(ms, TimeUnit.MILLISECONDS);
                }
                catch (InterruptedException x)
                {
                    throw new InterruptedIOException();
                }
            }
        });
        final long proxyTimeout = 1000;
        Map<String, String> proxyParams = new HashMap<>();
        proxyParams.put("timeout", String.valueOf(proxyTimeout));
        startProxy(proxyParams);
        startClient();

        InputStreamResponseListener listener = new InputStreamResponseListener();
        int port = serverConnector.getLocalPort();
        client.newRequest("localhost", port).send(listener);

        // Make the proxy request fail; given the small content, the
        // proxy-to-client response is not committed yet so it will be reset.
        TimeUnit.MILLISECONDS.sleep(2 * proxyTimeout);

        Response response = listener.get(5, TimeUnit.SECONDS);
        Assert.assertEquals(504, response.getStatus());

        // Make sure there is no content, as the proxy-to-client response has been reset.
        InputStream input = listener.getInputStream();
        Assert.assertEquals(-1, input.read());

        chunk1Latch.countDown();

        // Result succeeds because a 504 is a valid HTTP response.
        Result result = listener.await(5, TimeUnit.SECONDS);
        Assert.assertTrue(result.isSucceeded());

        // Make sure the proxy does not receive chunk2.
        Assert.assertEquals(-1, input.read());

        HttpDestinationOverHTTP destination = (HttpDestinationOverHTTP)client.getDestination("http", "localhost", port);
        Assert.assertEquals(0, destination.getConnectionPool().getIdleConnections().size());
    }

    @Test
    public void testProxyRequestFailureInTheMiddleOfProxyingBigContent() throws Exception
    {
        int outputBufferSize = 1024;
        final CountDownLatch chunk1Latch = new CountDownLatch(1);
        final byte[] chunk1 = new byte[outputBufferSize];
        new Random().nextBytes(chunk1);
        final int chunk2 = 'w';
        startServer(new HttpServlet()
        {
            @Override
            protected void service(HttpServletRequest request, HttpServletResponse response) throws ServletException, IOException
            {
                ServletOutputStream output = response.getOutputStream();
                output.write(chunk1);
                response.flushBuffer();

                // Wait for the client to receive this chunk.
                await(chunk1Latch, 5000);

                // Send second chunk, must not be received by proxy.
                output.write(chunk2);
            }

            private boolean await(CountDownLatch latch, long ms) throws IOException
            {
                try
                {
                    return latch.await(ms, TimeUnit.MILLISECONDS);
                }
                catch (InterruptedException x)
                {
                    throw new InterruptedIOException();
                }
            }
        });
        final long proxyTimeout = 1000;
        Map<String, String> proxyParams = new HashMap<>();
        proxyParams.put("timeout", String.valueOf(proxyTimeout));
        proxyParams.put("outputBufferSize", String.valueOf(outputBufferSize));
        startProxy(proxyParams);
        startClient();

        InputStreamResponseListener listener = new InputStreamResponseListener();
        int port = serverConnector.getLocalPort();
        client.newRequest("localhost", port).send(listener);

        Response response = listener.get(5, TimeUnit.SECONDS);
        Assert.assertEquals(200, response.getStatus());

        InputStream input = listener.getInputStream();
        for (int i = 0; i < chunk1.length; ++i)
            Assert.assertEquals(chunk1[i] & 0xFF, input.read());

        TimeUnit.MILLISECONDS.sleep(2 * proxyTimeout);

        chunk1Latch.countDown();

        try
        {
            // Make sure the proxy does not receive chunk2.
            input.read();
            Assert.fail();
        }
        catch (EOFException x)
        {
            // Expected
        }

        HttpDestinationOverHTTP destination = (HttpDestinationOverHTTP)client.getDestination("http", "localhost", port);
        Assert.assertEquals(0, destination.getConnectionPool().getIdleConnections().size());
    }

    @Test
    public void testResponseHeadersAreNotRemoved() throws Exception
    {
        startServer(new EmptyHttpServlet());
        startProxy();
        proxyContext.stop();
        final String headerName = "X-Test";
        final String headerValue = "test-value";
        proxyContext.addFilter(new FilterHolder(new Filter()
        {
            @Override
            public void init(FilterConfig filterConfig) throws ServletException
            {
            }

            @Override
            public void doFilter(ServletRequest request, ServletResponse response, FilterChain chain) throws IOException, ServletException
            {
                ((HttpServletResponse)response).addHeader(headerName, headerValue);
                chain.doFilter(request, response);
            }

            @Override
            public void destroy()
            {
            }
        }), "/*", EnumSet.of(DispatcherType.REQUEST));
        proxyContext.start();
        startClient();

        ContentResponse response = client.newRequest("localhost", serverConnector.getLocalPort())
                .timeout(5, TimeUnit.SECONDS)
                .send();

        Assert.assertEquals(200, response.getStatus());
        Assert.assertEquals(headerValue, response.getHeaders().get(headerName));
    }

    @Test
    public void testHeadersListedByConnectionHeaderAreRemoved() throws Exception
    {
        final Map<String, String> hopHeaders = new LinkedHashMap<>();
        hopHeaders.put(HttpHeader.TE.asString(), "gzip");
        hopHeaders.put(HttpHeader.CONNECTION.asString(), "Keep-Alive, Foo, Bar");
        hopHeaders.put("Foo", "abc");
        hopHeaders.put("Foo", "def");
        hopHeaders.put(HttpHeader.KEEP_ALIVE.asString(), "timeout=30");
        startServer(new HttpServlet()
        {
            @Override
            protected void doGet(HttpServletRequest request, HttpServletResponse response) throws ServletException, IOException
            {
                List<String> names = Collections.list(request.getHeaderNames());
                for (String name : names)
                {
                    if (hopHeaders.containsKey(name))
                        throw new IOException("Hop header must not be proxied: " + name);
                }
            }
        });
        startProxy();
        startClient();

        Request request = client.newRequest("localhost", serverConnector.getLocalPort());
        for (Map.Entry<String, String> entry : hopHeaders.entrySet())
            request.header(entry.getKey(), entry.getValue());
        ContentResponse response = request
                .timeout(5, TimeUnit.SECONDS)
                .send();

        Assert.assertEquals(200, response.getStatus());
    }

    // TODO: test proxy authentication
}<|MERGE_RESOLUTION|>--- conflicted
+++ resolved
@@ -176,35 +176,12 @@
         QueuedThreadPool clientPool = new QueuedThreadPool();
         clientPool.setName("client");
         HttpClient result = new HttpClient();
-<<<<<<< HEAD
-        QueuedThreadPool clientPool = new QueuedThreadPool();
-        clientPool.setName("client");
-=======
->>>>>>> 968ed9f0
         result.setExecutor(clientPool);
         result.getProxyConfiguration().getProxies().add(new HttpProxy("localhost", proxyConnector.getLocalPort()));
         result.start();
         return result;
     }
 
-<<<<<<< HEAD
-    private void prepareServer(HttpServlet servlet) throws Exception
-    {
-        QueuedThreadPool serverPool = new QueuedThreadPool();
-        serverPool.setName("server");
-        server = new Server(serverPool);
-        serverConnector = new ServerConnector(server);
-        server.addConnector(serverConnector);
-
-        ServletContextHandler appCtx = new ServletContextHandler(server, "/", true, false);
-        ServletHolder appServletHolder = new ServletHolder(servlet);
-        appCtx.addServlet(appServletHolder, "/*");
-
-        server.start();
-    }
-
-=======
->>>>>>> 968ed9f0
     @After
     public void dispose() throws Exception
     {
@@ -736,14 +713,14 @@
                 resp.setStatus(404);
             }
         });
-
         String proxyTo = "http://localhost:" + serverConnector.getLocalPort();
         String prefix = "/proxy";
         proxyServlet = new ProxyServlet.Transparent();
         Map<String, String> params = new HashMap<>();
         params.put("proxyTo", proxyTo);
         params.put("prefix", prefix);
-        prepareProxy(params);
+        startProxy(params);
+        startClient();
 
         // Make the request to the proxy, it should transparently forward to the server
         ContentResponse response = client.newRequest("localhost", proxyConnector.getLocalPort())
