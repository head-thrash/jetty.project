--- conflicted
+++ resolved
@@ -36,12 +36,8 @@
 import org.eclipse.jetty.server.handler.HandlerWrapper;
 import org.eclipse.jetty.toolchain.test.AdvancedRunner;
 import org.eclipse.jetty.toolchain.test.OS;
-<<<<<<< HEAD
 import org.eclipse.jetty.toolchain.test.annotation.Stress;
-=======
 import org.eclipse.jetty.toolchain.test.PropertyFlag;
-import org.eclipse.jetty.util.BlockingArrayQueue;
->>>>>>> d21c8e5c
 import org.eclipse.jetty.util.IO;
 import org.eclipse.jetty.util.log.Log;
 import org.eclipse.jetty.util.log.Logger;
@@ -135,61 +131,37 @@
     }
 
     @Test
-    @Stress("Much threading")
     public void testNonPersistent() throws Throwable
     {
         // TODO needs to be further investigated
-<<<<<<< HEAD
-        assumeTrue(!OS.IS_OSX);
-
-        doThreads(10,10,false);
-        Thread.sleep(1000);
-        doThreads(20,20,false);
-        Thread.sleep(1000);
-        doThreads(200,10,false);
-        Thread.sleep(1000);
-        doThreads(200,200,false);
-=======
         assumeTrue(!OS.IS_OSX || PropertyFlag.isEnabled("test.stress"));
-    	
+
         doThreads(10,10,false);
         if (PropertyFlag.isEnabled("test.stress"))
         {
+            doThreads(20,20,false);
             Thread.sleep(1000);
             doThreads(200,10,false);
             Thread.sleep(1000);
             doThreads(200,200,false);
         }
->>>>>>> d21c8e5c
     }
 
     @Test
-    @Stress("Much threading")
     public void testPersistent() throws Throwable
     {
         // TODO needs to be further investigated
-<<<<<<< HEAD
-        assumeTrue(!OS.IS_OSX);
+        assumeTrue(!OS.IS_OSX || PropertyFlag.isEnabled("test.stress"));
 
         doThreads(10,10,true);
-        Thread.sleep(1000);
-        doThreads(40,40,true);
-        Thread.sleep(1000);
-        doThreads(200,10,true);
-        Thread.sleep(1000);
-        doThreads(200,200,true);
-=======
-        assumeTrue(!OS.IS_OSX || PropertyFlag.isEnabled("test.stress"));
-    	
-        doThreads(20,10,true);
         if (PropertyFlag.isEnabled("test.stress"))
         {
+            doThreads(40,40,true);
             Thread.sleep(1000);
             doThreads(200,10,true);
             Thread.sleep(1000);
             doThreads(200,200,true);
         }
->>>>>>> d21c8e5c
     }
 
     private void doThreads(int threadCount, final int loops, final boolean persistent) throws Throwable
