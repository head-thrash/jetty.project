//
//  ========================================================================
//  Copyright (c) 1995-2012 Mort Bay Consulting Pty. Ltd.
//  ------------------------------------------------------------------------
//  All rights reserved. This program and the accompanying materials
//  are made available under the terms of the Eclipse Public License v1.0
//  and Apache License v2.0 which accompanies this distribution.
//
//      The Eclipse Public License is available at
//      http://www.eclipse.org/legal/epl-v10.html
//
//      The Apache License v2.0 is available at
//      http://www.opensource.org/licenses/apache2.0.php
//
//  You may elect to redistribute this code under either of these licenses.
//  ========================================================================
//

package org.eclipse.jetty.server.session;

import java.io.ByteArrayInputStream;
import java.io.InputStream;
import java.sql.Blob;
import java.sql.Connection;
import java.sql.DatabaseMetaData;
import java.sql.Driver;
import java.sql.DriverManager;
import java.sql.PreparedStatement;
import java.sql.ResultSet;
import java.sql.SQLException;
import java.sql.Statement;
import java.util.ArrayList;
import java.util.Collection;
import java.util.HashSet;
import java.util.Iterator;
import java.util.List;
import java.util.Random;
import java.util.Timer;
import java.util.TimerTask;

import javax.naming.InitialContext;
import javax.servlet.http.HttpServletRequest;
import javax.servlet.http.HttpSession;
import javax.sql.DataSource;

import org.eclipse.jetty.server.Handler;
import org.eclipse.jetty.server.Server;
import org.eclipse.jetty.server.SessionManager;
import org.eclipse.jetty.server.handler.ContextHandler;
import org.eclipse.jetty.util.log.Logger;



/**
 * JDBCSessionIdManager
 *
 * SessionIdManager implementation that uses a database to store in-use session ids,
 * to support distributed sessions.
 *
 */
public class JDBCSessionIdManager extends AbstractSessionIdManager
{
    final static Logger LOG = SessionHandler.LOG;

    protected final HashSet<String> _sessionIds = new HashSet<String>();
    protected Server _server;
    protected Driver _driver;
    protected String _driverClassName;
    protected String _connectionUrl;
    protected DataSource _datasource;
    protected String _jndiName;
    protected String _sessionIdTable = "JettySessionIds";
    protected String _sessionTable = "JettySessions";
    protected String _sessionTableRowId = "rowId";

    protected Timer _timer; //scavenge timer
    protected TimerTask _task; //scavenge task
    protected long _lastScavengeTime;
    protected long _scavengeIntervalMs = 1000L * 60 * 10; //10mins
    protected String _blobType; //if not set, is deduced from the type of the database at runtime
    protected String _longType; //if not set, is deduced from the type of the database at runtime

    protected String _createSessionIdTable;
    protected String _createSessionTable;
<<<<<<< HEAD

    protected String _selectExpiredSessions;
=======
                                            
    protected String _selectBoundedExpiredSessions;
>>>>>>> e93aa7d4
    protected String _deleteOldExpiredSessions;

    protected String _insertId;
    protected String _deleteId;
    protected String _queryId;

    protected  String _insertSession;
    protected  String _deleteSession;
    protected  String _updateSession;
    protected  String _updateSessionNode;
    protected  String _updateSessionAccessTime;

    protected DatabaseAdaptor _dbAdaptor;

<<<<<<< HEAD

=======
    private String _selectExpiredSessions;

    
>>>>>>> e93aa7d4
    /**
     * DatabaseAdaptor
     *
     * Handles differences between databases.
     *
     * Postgres uses the getBytes and setBinaryStream methods to access
     * a "bytea" datatype, which can be up to 1Gb of binary data. MySQL
     * is happy to use the "blob" type and getBlob() methods instead.
     *
     * TODO if the differences become more major it would be worthwhile
     * refactoring this class.
     */
    public class DatabaseAdaptor
    {
        String _dbName;
        boolean _isLower;
        boolean _isUpper;
<<<<<<< HEAD



=======
       
        
        
>>>>>>> e93aa7d4
        public DatabaseAdaptor (DatabaseMetaData dbMeta)
        throws SQLException
        {
            _dbName = dbMeta.getDatabaseProductName().toLowerCase();
            LOG.debug ("Using database {}",_dbName);
            _isLower = dbMeta.storesLowerCaseIdentifiers();
            _isUpper = dbMeta.storesUpperCaseIdentifiers();            
        }

        /**
         * Convert a camel case identifier into either upper or lower
         * depending on the way the db stores identifiers.
         *
         * @param identifier
         * @return the converted identifier
         */
        public String convertIdentifier (String identifier)
        {
            if (_isLower)
                return identifier.toLowerCase();
            if (_isUpper)
                return identifier.toUpperCase();

            return identifier;
        }

        public String getDBName ()
        {
            return _dbName;
        }

        public String getBlobType ()
        {
            if (_blobType != null)
                return _blobType;

            if (_dbName.startsWith("postgres"))
                return "bytea";

            return "blob";
        }

        public String getLongType ()
        {
            if (_longType != null)
                return _longType;

            if (_dbName.startsWith("oracle"))
                return "number(20)";

            return "bigint";
        }

        public InputStream getBlobInputStream (ResultSet result, String columnName)
        throws SQLException
        {
            if (_dbName.startsWith("postgres"))
            {
                byte[] bytes = result.getBytes(columnName);
                return new ByteArrayInputStream(bytes);
            }

            Blob blob = result.getBlob(columnName);
            return blob.getBinaryStream();
        }

        /**
         * rowId is a reserved word for Oracle, so change the name of this column
         * @return
         */
        public String getRowIdColumnName ()
        {
            if (_dbName != null && _dbName.startsWith("oracle"))
                return "srowId";

            return "rowId";
        }


        public boolean isEmptyStringNull ()
        {
            return (_dbName.startsWith("oracle"));
        }

        public PreparedStatement getLoadStatement (Connection connection, String rowId, String contextPath, String virtualHosts)
        throws SQLException
        {
            if (contextPath == null || "".equals(contextPath))
            {
                if (isEmptyStringNull())
                {
                    PreparedStatement statement = connection.prepareStatement("select * from "+_sessionTable+
                    " where sessionId = ? and contextPath is null and virtualHost = ?");
                    statement.setString(1, rowId);
                    statement.setString(2, virtualHosts);

                    return statement;
                }
            }



            PreparedStatement statement = connection.prepareStatement("select * from "+_sessionTable+
            " where sessionId = ? and contextPath = ? and virtualHost = ?");
            statement.setString(1, rowId);
            statement.setString(2, contextPath);
            statement.setString(3, virtualHosts);

            return statement;
        }
    }



    public JDBCSessionIdManager(Server server)
    {
        super();
        _server=server;
    }

    public JDBCSessionIdManager(Server server, Random random)
    {
       super(random);
       _server=server;
    }

    /**
     * Configure jdbc connection information via a jdbc Driver
     *
     * @param driverClassName
     * @param connectionUrl
     */
    public void setDriverInfo (String driverClassName, String connectionUrl)
    {
        _driverClassName=driverClassName;
        _connectionUrl=connectionUrl;
    }

    /**
     * Configure jdbc connection information via a jdbc Driver
     *
     * @param driverClass
     * @param connectionUrl
     */
    public void setDriverInfo (Driver driverClass, String connectionUrl)
    {
        _driver=driverClass;
        _connectionUrl=connectionUrl;
    }


    public void setDatasource (DataSource ds)
    {
        _datasource = ds;
    }

    public DataSource getDataSource ()
    {
        return _datasource;
    }

    public String getDriverClassName()
    {
        return _driverClassName;
    }

    public String getConnectionUrl ()
    {
        return _connectionUrl;
    }

    public void setDatasourceName (String jndi)
    {
        _jndiName=jndi;
    }

    public String getDatasourceName ()
    {
        return _jndiName;
    }

    public void setBlobType (String name)
    {
        _blobType = name;
    }

    public String getBlobType ()
    {
        return _blobType;
    }



    public String getLongType()
    {
        return _longType;
    }

    public void setLongType(String longType)
    {
        this._longType = longType;
    }

    public void setScavengeInterval (long sec)
    {
        if (sec<=0)
            sec=60;

        long old_period=_scavengeIntervalMs;
        long period=sec*1000L;

        _scavengeIntervalMs=period;

        //add a bit of variability into the scavenge time so that not all
        //nodes with the same scavenge time sync up
        long tenPercent = _scavengeIntervalMs/10;
        if ((System.currentTimeMillis()%2) == 0)
            _scavengeIntervalMs += tenPercent;

        if (LOG.isDebugEnabled())
            LOG.debug("Scavenging every "+_scavengeIntervalMs+" ms");
        if (_timer!=null && (period!=old_period || _task==null))
        {
            synchronized (this)
            {
                if (_task!=null)
                    _task.cancel();
                _task = new TimerTask()
                {
                    @Override
                    public void run()
                    {
                        scavenge();
                    }
                };
                _timer.schedule(_task,_scavengeIntervalMs,_scavengeIntervalMs);
            }
        }
    }

    public long getScavengeInterval ()
    {
        return _scavengeIntervalMs/1000;
    }


    public void addSession(HttpSession session)
    {
        if (session == null)
            return;

        synchronized (_sessionIds)
        {
            String id = ((JDBCSessionManager.Session)session).getClusterId();
            try
            {
                insert(id);
                _sessionIds.add(id);
            }
            catch (Exception e)
            {
                LOG.warn("Problem storing session id="+id, e);
            }
        }
    }

    public void removeSession(HttpSession session)
    {
        if (session == null)
            return;

        removeSession(((JDBCSessionManager.Session)session).getClusterId());
    }



    public void removeSession (String id)
    {

        if (id == null)
            return;

        synchronized (_sessionIds)
        {
            if (LOG.isDebugEnabled())
                LOG.debug("Removing session id="+id);
            try
            {
                _sessionIds.remove(id);
                delete(id);
            }
            catch (Exception e)
            {
                LOG.warn("Problem removing session id="+id, e);
            }
        }

    }


    /**
     * Get the session id without any node identifier suffix.
     *
     * @see org.eclipse.jetty.server.SessionIdManager#getClusterId(java.lang.String)
     */
    public String getClusterId(String nodeId)
    {
        int dot=nodeId.lastIndexOf('.');
        return (dot>0)?nodeId.substring(0,dot):nodeId;
    }


    /**
     * Get the session id, including this node's id as a suffix.
     *
     * @see org.eclipse.jetty.server.SessionIdManager#getNodeId(java.lang.String, javax.servlet.http.HttpServletRequest)
     */
    public String getNodeId(String clusterId, HttpServletRequest request)
    {
        if (_workerName!=null)
            return clusterId+'.'+_workerName;

        return clusterId;
    }


    public boolean idInUse(String id)
    {
        if (id == null)
            return false;

        String clusterId = getClusterId(id);
        boolean inUse = false;
        synchronized (_sessionIds)
        {
            inUse = _sessionIds.contains(clusterId);
        }
<<<<<<< HEAD

=======
        
        
>>>>>>> e93aa7d4
        if (inUse)
            return true; //optimisation - if this session is one we've been managing, we can check locally

        //otherwise, we need to go to the database to check
        try
        {
            return exists(clusterId);
        }
        catch (Exception e)
        {
            LOG.warn("Problem checking inUse for id="+clusterId, e);
            return false;
        }
    }

    /**
     * Invalidate the session matching the id on all contexts.
     *
     * @see org.eclipse.jetty.server.SessionIdManager#invalidateAll(java.lang.String)
     */
    public void invalidateAll(String id)
    {
        //take the id out of the list of known sessionids for this node
        removeSession(id);

        synchronized (_sessionIds)
        {
            //tell all contexts that may have a session object with this id to
            //get rid of them
            Handler[] contexts = _server.getChildHandlersByClass(ContextHandler.class);
            for (int i=0; contexts!=null && i<contexts.length; i++)
            {
                SessionHandler sessionHandler = (SessionHandler)((ContextHandler)contexts[i]).getChildHandlerByClass(SessionHandler.class);
                if (sessionHandler != null)
                {
                    SessionManager manager = sessionHandler.getSessionManager();

                    if (manager != null && manager instanceof JDBCSessionManager)
                    {
                        ((JDBCSessionManager)manager).invalidateSession(id);
                    }
                }
            }
        }
    }


    /**
     * Start up the id manager.
     *
     * Makes necessary database tables and starts a Session
     * scavenger thread.
     */
    @Override
    public void doStart()
    {
        try
        {
            initializeDatabase();
<<<<<<< HEAD
            prepareTables();
=======
            prepareTables();   
            cleanExpiredSessions();
>>>>>>> e93aa7d4
            super.doStart();
            if (LOG.isDebugEnabled())
                LOG.debug("Scavenging interval = "+getScavengeInterval()+" sec");
            _timer=new Timer("JDBCSessionScavenger", true);
            setScavengeInterval(getScavengeInterval());
        }
        catch (Exception e)
        {
            LOG.warn("Problem initialising JettySessionIds table", e);
        }
    }

    /**
     * Stop the scavenger.
     */
    @Override
    public void doStop ()
    throws Exception
    {
        synchronized(this)
        {
            if (_task!=null)
                _task.cancel();
            if (_timer!=null)
                _timer.cancel();
            _timer=null;
        }
        _sessionIds.clear();
        super.doStop();
    }

    /**
     * Get a connection from the driver or datasource.
     *
     * @return the connection for the datasource
     * @throws SQLException
     */
    protected Connection getConnection ()
    throws SQLException
    {
        if (_datasource != null)
            return _datasource.getConnection();
        else
            return DriverManager.getConnection(_connectionUrl);
    }
<<<<<<< HEAD


    private void initializeDatabase ()
    throws Exception
    {
        if (_datasource != null)
            return; //already set up

        if (_jndiName!=null)
        {
            InitialContext ic = new InitialContext();
            _datasource = (DataSource)ic.lookup(_jndiName);
        }
        else if ( _driver != null && _connectionUrl != null )
        {
            DriverManager.registerDriver(_driver);
        }
        else if (_driverClassName != null && _connectionUrl != null)
        {
            Class.forName(_driverClassName);
        }
        else
            throw new IllegalStateException("No database configured for sessions");
    }



=======
    
    
   
    
    
>>>>>>> e93aa7d4
    /**
     * Set up the tables in the database
     * @throws SQLException
     */
    private void prepareTables()
    throws SQLException
    {
        _createSessionIdTable = "create table "+_sessionIdTable+" (id varchar(120), primary key(id))";
        _selectBoundedExpiredSessions = "select * from "+_sessionTable+" where expiryTime >= ? and expiryTime <= ?";
        _selectExpiredSessions = "select * from "+_sessionTable+" where expiryTime >0 and expiryTime <= ?";
        _deleteOldExpiredSessions = "delete from "+_sessionTable+" where expiryTime >0 and expiryTime <= ?";

        _insertId = "insert into "+_sessionIdTable+" (id)  values (?)";
        _deleteId = "delete from "+_sessionIdTable+" where id = ?";
        _queryId = "select * from "+_sessionIdTable+" where id = ?";

        Connection connection = null;
        try
        {
            //make the id table
            connection = getConnection();
            connection.setAutoCommit(true);
            DatabaseMetaData metaData = connection.getMetaData();
            _dbAdaptor = new DatabaseAdaptor(metaData);
            _sessionTableRowId = _dbAdaptor.getRowIdColumnName();

            //checking for table existence is case-sensitive, but table creation is not
            String tableName = _dbAdaptor.convertIdentifier(_sessionIdTable);
            ResultSet result = metaData.getTables(null, null, tableName, null);
            if (!result.next())
            {
                //table does not exist, so create it
                connection.createStatement().executeUpdate(_createSessionIdTable);
            }

            //make the session table if necessary
            tableName = _dbAdaptor.convertIdentifier(_sessionTable);
            result = metaData.getTables(null, null, tableName, null);
            if (!result.next())
            {
                //table does not exist, so create it
                String blobType = _dbAdaptor.getBlobType();
                String longType = _dbAdaptor.getLongType();
                _createSessionTable = "create table "+_sessionTable+" ("+_sessionTableRowId+" varchar(120), sessionId varchar(120), "+
                                           " contextPath varchar(60), virtualHost varchar(60), lastNode varchar(60), accessTime "+longType+", "+
                                           " lastAccessTime "+longType+", createTime "+longType+", cookieTime "+longType+", "+
                                           " lastSavedTime "+longType+", expiryTime "+longType+", map "+blobType+", primary key("+_sessionTableRowId+"))";
                connection.createStatement().executeUpdate(_createSessionTable);
            }

            //make some indexes on the JettySessions table
            String index1 = "idx_"+_sessionTable+"_expiry";
            String index2 = "idx_"+_sessionTable+"_session";

            result = metaData.getIndexInfo(null, null, tableName, false, false);
            boolean index1Exists = false;
            boolean index2Exists = false;
            while (result.next())
            {
                String idxName = result.getString("INDEX_NAME");
                if (index1.equalsIgnoreCase(idxName))
                    index1Exists = true;
                else if (index2.equalsIgnoreCase(idxName))
                    index2Exists = true;
            }
            if (!(index1Exists && index2Exists))
            {
                Statement statement = connection.createStatement();
                if (!index1Exists)
                    statement.executeUpdate("create index "+index1+" on "+_sessionTable+" (expiryTime)");
                if (!index2Exists)
                    statement.executeUpdate("create index "+index2+" on "+_sessionTable+" (sessionId, contextPath)");
            }

            //set up some strings representing the statements for session manipulation
            _insertSession = "insert into "+_sessionTable+
            " ("+_sessionTableRowId+", sessionId, contextPath, virtualHost, lastNode, accessTime, lastAccessTime, createTime, cookieTime, lastSavedTime, expiryTime, map) "+
            " values (?, ?, ?, ?, ?, ?, ?, ?, ?, ?, ?, ?)";

            _deleteSession = "delete from "+_sessionTable+
            " where "+_sessionTableRowId+" = ?";

            _updateSession = "update "+_sessionTable+
            " set lastNode = ?, accessTime = ?, lastAccessTime = ?, lastSavedTime = ?, expiryTime = ?, map = ? where "+_sessionTableRowId+" = ?";

            _updateSessionNode = "update "+_sessionTable+
            " set lastNode = ? where "+_sessionTableRowId+" = ?";

            _updateSessionAccessTime = "update "+_sessionTable+
            " set lastNode = ?, accessTime = ?, lastAccessTime = ?, lastSavedTime = ?, expiryTime = ? where "+_sessionTableRowId+" = ?";


        }
        finally
        {
            if (connection != null)
                connection.close();
        }
    }

    /**
     * Insert a new used session id into the table.
     *
     * @param id
     * @throws SQLException
     */
    private void insert (String id)
    throws SQLException
    {
        Connection connection = null;
        try
        {
            connection = getConnection();
            connection.setAutoCommit(true);
            PreparedStatement query = connection.prepareStatement(_queryId);
            query.setString(1, id);
            ResultSet result = query.executeQuery();
            //only insert the id if it isn't in the db already
            if (!result.next())
            {
                PreparedStatement statement = connection.prepareStatement(_insertId);
                statement.setString(1, id);
                statement.executeUpdate();
            }
        }
        finally
        {
            if (connection != null)
                connection.close();
        }
    }

    /**
     * Remove a session id from the table.
     *
     * @param id
     * @throws SQLException
     */
    private void delete (String id)
    throws SQLException
    {
        Connection connection = null;
        try
        {
            connection = getConnection();
            connection.setAutoCommit(true);
            PreparedStatement statement = connection.prepareStatement(_deleteId);
            statement.setString(1, id);
            statement.executeUpdate();
        }
        finally
        {
            if (connection != null)
                connection.close();
        }
    }


    /**
     * Check if a session id exists.
     *
     * @param id
     * @return
     * @throws SQLException
     */
    private boolean exists (String id)
    throws SQLException
    {
        Connection connection = null;
        try
        {
            connection = getConnection();
            connection.setAutoCommit(true);
            PreparedStatement statement = connection.prepareStatement(_queryId);
            statement.setString(1, id);
            ResultSet result = statement.executeQuery();
            return result.next();
        }
        finally
        {
            if (connection != null)
                connection.close();
        }
    }

    /**
     * Look for sessions in the database that have expired.
     *
     * We do this in the SessionIdManager and not the SessionManager so
     * that we only have 1 scavenger, otherwise if there are n SessionManagers
     * there would be n scavengers, all contending for the database.
     *
     * We look first for sessions that expired in the previous interval, then
     * for sessions that expired previously - these are old sessions that no
     * node is managing any more and have become stuck in the database.
     */
    private void scavenge ()
    {
        Connection connection = null;
        List<String> expiredSessionIds = new ArrayList<String>();
        try
        {
            if (LOG.isDebugEnabled())
                LOG.debug("Scavenge sweep started at "+System.currentTimeMillis());
            if (_lastScavengeTime > 0)
            {
                connection = getConnection();
                connection.setAutoCommit(true);
                //"select sessionId from JettySessions where expiryTime > (lastScavengeTime - scanInterval) and expiryTime < lastScavengeTime";
                PreparedStatement statement = connection.prepareStatement(_selectBoundedExpiredSessions);
                long lowerBound = (_lastScavengeTime - _scavengeIntervalMs);
                long upperBound = _lastScavengeTime;
                if (LOG.isDebugEnabled())
                    LOG.debug (" Searching for sessions expired between "+lowerBound + " and "+upperBound);

                statement.setLong(1, lowerBound);
                statement.setLong(2, upperBound);
                ResultSet result = statement.executeQuery();
                while (result.next())
                {
                    String sessionId = result.getString("sessionId");
                    expiredSessionIds.add(sessionId);
                    if (LOG.isDebugEnabled()) LOG.debug (" Found expired sessionId="+sessionId);
                }

                //tell the SessionManagers to expire any sessions with a matching sessionId in memory
                Handler[] contexts = _server.getChildHandlersByClass(ContextHandler.class);
                for (int i=0; contexts!=null && i<contexts.length; i++)
                {

                    SessionHandler sessionHandler = (SessionHandler)((ContextHandler)contexts[i]).getChildHandlerByClass(SessionHandler.class);
                    if (sessionHandler != null)
                    {
                        SessionManager manager = sessionHandler.getSessionManager();
                        if (manager != null && manager instanceof JDBCSessionManager)
                        {
                            ((JDBCSessionManager)manager).expire(expiredSessionIds);
                        }
                    }
                }

                //find all sessions that have expired at least a couple of scanIntervals ago and just delete them
                upperBound = _lastScavengeTime - (2 * _scavengeIntervalMs);
                if (upperBound > 0)
                {
                    if (LOG.isDebugEnabled()) LOG.debug("Deleting old expired sessions expired before "+upperBound);
                    statement = connection.prepareStatement(_deleteOldExpiredSessions);
                    statement.setLong(1, upperBound);
                    int rows = statement.executeUpdate();
                    if (LOG.isDebugEnabled()) LOG.debug("Deleted "+rows+" rows");
                }
            }
        }
        catch (Exception e)
        {
            if (isRunning())
                LOG.warn("Problem selecting expired sessions", e);
            else
                LOG.ignore(e);
        }
        finally
        {
            _lastScavengeTime=System.currentTimeMillis();
            if (LOG.isDebugEnabled()) LOG.debug("Scavenge sweep ended at "+_lastScavengeTime);
            if (connection != null)
            {
                try
                {
                connection.close();
                }
                catch (SQLException e)
                {
                    LOG.warn(e);
                }
            }
        }
    }
    
    /**
     * Get rid of sessions and sessionids from sessions that have already expired
     * @throws Exception
     */
    private void cleanExpiredSessions ()
    throws Exception
    {
        Connection connection = null;
        List<String> expiredSessionIds = new ArrayList<String>();
        try
        {     
            connection = getConnection();
            connection.setTransactionIsolation(Connection.TRANSACTION_SERIALIZABLE);
            connection.setAutoCommit(false);

            PreparedStatement statement = connection.prepareStatement(_selectExpiredSessions);
            long now = System.currentTimeMillis();
            if (LOG.isDebugEnabled()) LOG.debug ("Searching for sessions expired before {}", now);

            statement.setLong(1, now);
            ResultSet result = statement.executeQuery();
            while (result.next())
            {
                String sessionId = result.getString("sessionId");
                expiredSessionIds.add(sessionId);
                if (LOG.isDebugEnabled()) LOG.debug ("Found expired sessionId={}", sessionId); 
            }
            
            Statement sessionsTableStatement = null;
            Statement sessionIdsTableStatement = null;

            if (!expiredSessionIds.isEmpty())
            {
                sessionsTableStatement = connection.createStatement();
                sessionsTableStatement.executeUpdate(createCleanExpiredSessionsSql("delete from "+_sessionTable+" where sessionId in ", expiredSessionIds));
                sessionIdsTableStatement = connection.createStatement();
                sessionIdsTableStatement.executeUpdate(createCleanExpiredSessionsSql("delete from "+_sessionIdTable+" where id in ", expiredSessionIds));
            }
            connection.commit();

            synchronized (_sessionIds)
            {
                _sessionIds.removeAll(expiredSessionIds); //in case they were in our local cache of session ids
            }
        }
        catch (Exception e)
        {
            if (connection != null)
                connection.rollback();
            throw e;
        }
        finally
        {
            try
            {
                if (connection != null)
                    connection.close();
            }
            catch (SQLException e)
            {
                LOG.warn(e);
            }
        }
    }
    
    
    /**
     * 
     * @param sql
     * @param connection
     * @param expiredSessionIds
     * @throws Exception
     */
    private String createCleanExpiredSessionsSql (String sql,Collection<String> expiredSessionIds)
    throws Exception
    {
        StringBuffer buff = new StringBuffer();
        buff.append(sql);
        buff.append("(");
        Iterator<String> itor = expiredSessionIds.iterator();
        while (itor.hasNext())
        {
            buff.append("'"+(itor.next())+"'");
            if (itor.hasNext())
                buff.append(",");
        }
        buff.append(")");
        
        if (LOG.isDebugEnabled()) LOG.debug("Cleaning expired sessions with: {}", buff);
        return buff.toString();
    }
    
    private void initializeDatabase ()
    throws Exception
    {
        if (_datasource != null)
            return; //already set up
        
        if (_jndiName!=null)
        {
            InitialContext ic = new InitialContext();
            _datasource = (DataSource)ic.lookup(_jndiName);
        }
        else if ( _driver != null && _connectionUrl != null )
        {
            DriverManager.registerDriver(_driver);
        }
        else if (_driverClassName != null && _connectionUrl != null)
        {
            Class.forName(_driverClassName);
        }
        else
            throw new IllegalStateException("No database configured for sessions");
    }
    
   
}<|MERGE_RESOLUTION|>--- conflicted
+++ resolved
@@ -82,13 +82,8 @@
 
     protected String _createSessionIdTable;
     protected String _createSessionTable;
-<<<<<<< HEAD
-
-    protected String _selectExpiredSessions;
-=======
-                                            
+
     protected String _selectBoundedExpiredSessions;
->>>>>>> e93aa7d4
     protected String _deleteOldExpiredSessions;
 
     protected String _insertId;
@@ -103,13 +98,9 @@
 
     protected DatabaseAdaptor _dbAdaptor;
 
-<<<<<<< HEAD
-
-=======
     private String _selectExpiredSessions;
 
-    
->>>>>>> e93aa7d4
+
     /**
      * DatabaseAdaptor
      *
@@ -127,15 +118,9 @@
         String _dbName;
         boolean _isLower;
         boolean _isUpper;
-<<<<<<< HEAD
-
-
-
-=======
        
-        
-        
->>>>>>> e93aa7d4
+
+
         public DatabaseAdaptor (DatabaseMetaData dbMeta)
         throws SQLException
         {
@@ -473,12 +458,8 @@
         {
             inUse = _sessionIds.contains(clusterId);
         }
-<<<<<<< HEAD
-
-=======
+
         
-        
->>>>>>> e93aa7d4
         if (inUse)
             return true; //optimisation - if this session is one we've been managing, we can check locally
 
@@ -538,12 +519,8 @@
         try
         {
             initializeDatabase();
-<<<<<<< HEAD
             prepareTables();
-=======
-            prepareTables();   
             cleanExpiredSessions();
->>>>>>> e93aa7d4
             super.doStart();
             if (LOG.isDebugEnabled())
                 LOG.debug("Scavenging interval = "+getScavengeInterval()+" sec");
@@ -589,41 +566,12 @@
         else
             return DriverManager.getConnection(_connectionUrl);
     }
-<<<<<<< HEAD
-
-
-    private void initializeDatabase ()
-    throws Exception
-    {
-        if (_datasource != null)
-            return; //already set up
-
-        if (_jndiName!=null)
-        {
-            InitialContext ic = new InitialContext();
-            _datasource = (DataSource)ic.lookup(_jndiName);
-        }
-        else if ( _driver != null && _connectionUrl != null )
-        {
-            DriverManager.registerDriver(_driver);
-        }
-        else if (_driverClassName != null && _connectionUrl != null)
-        {
-            Class.forName(_driverClassName);
-        }
-        else
-            throw new IllegalStateException("No database configured for sessions");
-    }
-
-
-
-=======
     
-    
-   
-    
-    
->>>>>>> e93aa7d4
+
+
+
+
+
     /**
      * Set up the tables in the database
      * @throws SQLException
