--- conflicted
+++ resolved
@@ -62,11 +62,7 @@
              Server.class.getPackage().getImplementationVersion()!=null)
             __version=Server.class.getPackage().getImplementationVersion();
         else
-<<<<<<< HEAD
-            __version=System.getProperty("jetty.version","9.0.y.z-SNAPSHOT");
-=======
-            __version=System.getProperty("jetty.version","8.y.z-SNAPSHOT");
->>>>>>> 29fda3a7
+            __version=System.getProperty("jetty.version","9.x.y.z-SNAPSHOT");
     }
 
     private final Container _container=new Container();
@@ -319,7 +315,7 @@
                 {
                     LOG.info("Graceful shutdown {}",_connectors[i]);
                     if (_connectors[i] instanceof NetConnector)
-                    ((NetConnector)_connectors[i]).close();
+                        ((NetConnector)_connectors[i]).close();
                 }
             }
 
