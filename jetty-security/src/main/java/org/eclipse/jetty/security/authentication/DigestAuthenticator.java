//
//  ========================================================================
//  Copyright (c) 1995-2013 Mort Bay Consulting Pty. Ltd.
//  ------------------------------------------------------------------------
//  All rights reserved. This program and the accompanying materials
//  are made available under the terms of the Eclipse Public License v1.0
//  and Apache License v2.0 which accompanies this distribution.
//
//      The Eclipse Public License is available at
//      http://www.eclipse.org/legal/epl-v10.html
//
//      The Apache License v2.0 is available at
//      http://www.opensource.org/licenses/apache2.0.php
//
//  You may elect to redistribute this code under either of these licenses.
//  ========================================================================
//

package org.eclipse.jetty.security.authentication;

import java.io.IOException;
import java.security.MessageDigest;
import java.security.SecureRandom;
import java.util.BitSet;
import java.util.Queue;
import java.util.concurrent.ConcurrentHashMap;
import java.util.concurrent.ConcurrentLinkedQueue;
import java.util.concurrent.ConcurrentMap;
import java.util.concurrent.atomic.AtomicInteger;

import javax.servlet.ServletRequest;
import javax.servlet.ServletResponse;
import javax.servlet.http.HttpServletRequest;
import javax.servlet.http.HttpServletResponse;

import org.eclipse.jetty.http.HttpHeader;
import org.eclipse.jetty.security.SecurityHandler;
import org.eclipse.jetty.security.ServerAuthException;
import org.eclipse.jetty.security.UserAuthentication;
import org.eclipse.jetty.server.Authentication;
import org.eclipse.jetty.server.Authentication.User;
import org.eclipse.jetty.server.Request;
import org.eclipse.jetty.server.UserIdentity;
import org.eclipse.jetty.util.B64Code;
import org.eclipse.jetty.util.QuotedStringTokenizer;
import org.eclipse.jetty.util.StringUtil;
import org.eclipse.jetty.util.TypeUtil;
import org.eclipse.jetty.util.log.Log;
import org.eclipse.jetty.util.log.Logger;
import org.eclipse.jetty.util.security.Constraint;
import org.eclipse.jetty.util.security.Credential;

/**
 * @version $Rev: 4793 $ $Date: 2009-03-19 00:00:01 +0100 (Thu, 19 Mar 2009) $
 *
 * The nonce max age in ms can be set with the {@link SecurityHandler#setInitParameter(String, String)}
 * using the name "maxNonceAge"
 */
public class DigestAuthenticator extends LoginAuthenticator
{
    private static final Logger LOG = Log.getLogger(DigestAuthenticator.class);
    SecureRandom _random = new SecureRandom();
    private long _maxNonceAgeMs = 60*1000;
    private int _maxNC=1024;
    private ConcurrentMap<String, Nonce> _nonceMap = new ConcurrentHashMap<String, Nonce>();
    private Queue<Nonce> _nonceQueue = new ConcurrentLinkedQueue<Nonce>();
    private static class Nonce
    {
        final String _nonce;
        final long _ts;
        final BitSet _seen; 

        public Nonce(String nonce, long ts, int size)
        {
            _nonce=nonce;
            _ts=ts;
            _seen = new BitSet(size);
        }

        public boolean seen(int count)
        {
            synchronized (this)
            {
                if (count>=_seen.size())
                    return true;
                boolean s=_seen.get(count);
                _seen.set(count);
                return s;
            }
        }
    }

    /* ------------------------------------------------------------ */
    public DigestAuthenticator()
    {
        super();
    }

    /* ------------------------------------------------------------ */
    /**
     * @see org.eclipse.jetty.security.authentication.LoginAuthenticator#setConfiguration(org.eclipse.jetty.security.Authenticator.AuthConfiguration)
     */
    @Override
    public void setConfiguration(AuthConfiguration configuration)
    {
        super.setConfiguration(configuration);

        String mna=configuration.getInitParameter("maxNonceAge");
        if (mna!=null)
        {
            _maxNonceAgeMs=Long.valueOf(mna);
        }
    }

<<<<<<< HEAD
=======
   
    /* ------------------------------------------------------------ */
    public int getMaxNonceCount()
    {
        return _maxNC;
    }

    /* ------------------------------------------------------------ */
    public void setMaxNonceCount(int maxNC)
    {
        _maxNC = maxNC;
    }
    
>>>>>>> 5306c540
    /* ------------------------------------------------------------ */
    public void setMaxNonceAge(long maxNonceAgeInMillis)
    {
        _maxNonceAgeMs = maxNonceAgeInMillis;
    }

    /* ------------------------------------------------------------ */
<<<<<<< HEAD
    @Override
=======
    public long getMaxNonceAge()
    {
        return _maxNonceAgeMs;
    }

    /* ------------------------------------------------------------ */
>>>>>>> 5306c540
    public String getAuthMethod()
    {
        return Constraint.__DIGEST_AUTH;
    }

    /* ------------------------------------------------------------ */
    @Override
    public boolean secureResponse(ServletRequest req, ServletResponse res, boolean mandatory, User validatedUser) throws ServerAuthException
    {
        return true;
    }
    


    /* ------------------------------------------------------------ */
    @Override
    public Authentication validateRequest(ServletRequest req, ServletResponse res, boolean mandatory) throws ServerAuthException
    {
        if (!mandatory)
            return new DeferredAuthentication(this);

        HttpServletRequest request = (HttpServletRequest)req;
        HttpServletResponse response = (HttpServletResponse)res;
        String credentials = request.getHeader(HttpHeader.AUTHORIZATION.asString());

        try
        {
            boolean stale = false;
            if (credentials != null)
            {
                if (LOG.isDebugEnabled())
                    LOG.debug("Credentials: " + credentials);
                QuotedStringTokenizer tokenizer = new QuotedStringTokenizer(credentials, "=, ", true, false);
                final Digest digest = new Digest(request.getMethod());
                String last = null;
                String name = null;

                while (tokenizer.hasMoreTokens())
                {
                    String tok = tokenizer.nextToken();
                    char c = (tok.length() == 1) ? tok.charAt(0) : '\0';

                    switch (c)
                    {
                        case '=':
                            name = last;
                            last = tok;
                            break;
                        case ',':
                            name = null;
                            break;
                        case ' ':
                            break;

                        default:
                            last = tok;
                            if (name != null)
                            {
                                if ("username".equalsIgnoreCase(name))
                                    digest.username = tok;
                                else if ("realm".equalsIgnoreCase(name))
                                    digest.realm = tok;
                                else if ("nonce".equalsIgnoreCase(name))
                                    digest.nonce = tok;
                                else if ("nc".equalsIgnoreCase(name))
                                    digest.nc = tok;
                                else if ("cnonce".equalsIgnoreCase(name))
                                    digest.cnonce = tok;
                                else if ("qop".equalsIgnoreCase(name))
                                    digest.qop = tok;
                                else if ("uri".equalsIgnoreCase(name))
                                    digest.uri = tok;
                                else if ("response".equalsIgnoreCase(name))
                                    digest.response = tok;
                                name=null;
                            }
                    }
                }

                int n = checkNonce(digest,(Request)request);

                if (n > 0)
                {
                    //UserIdentity user = _loginService.login(digest.username,digest);
                    UserIdentity user = login(digest.username, digest, req);
                    if (user!=null)
                    {
                        return new UserAuthentication(getAuthMethod(),user);
                    }
                }
                else if (n == 0)
                    stale = true;

            }

            if (!DeferredAuthentication.isDeferred(response))
            {
                String domain = request.getContextPath();
                if (domain == null)
                    domain = "/";
                response.setHeader(HttpHeader.WWW_AUTHENTICATE.asString(), "Digest realm=\"" + _loginService.getName()
                        + "\", domain=\""
                        + domain
                        + "\", nonce=\""
                        + newNonce((Request)request)
                        + "\", algorithm=MD5, qop=\"auth\","
                        + " stale=" + stale);
                response.sendError(HttpServletResponse.SC_UNAUTHORIZED);

                return Authentication.SEND_CONTINUE;
            }

            return Authentication.UNAUTHENTICATED;
        }
        catch (IOException e)
        {
            throw new ServerAuthException(e);
        }

    }

    /* ------------------------------------------------------------ */
    public String newNonce(Request request)
    {
        Nonce nonce;

        do
        {
            byte[] nounce = new byte[24];
            _random.nextBytes(nounce);

            nonce = new Nonce(new String(B64Code.encode(nounce)),request.getTimeStamp(),_maxNC);
        }
        while (_nonceMap.putIfAbsent(nonce._nonce,nonce)!=null);
        _nonceQueue.add(nonce);

        return nonce._nonce;
    }

    /**
     * @param nstring nonce to check
     * @param request
     * @return -1 for a bad nonce, 0 for a stale none, 1 for a good nonce
     */
    /* ------------------------------------------------------------ */
    private int checkNonce(Digest digest, Request request)
    {
        // firstly let's expire old nonces
<<<<<<< HEAD
        long expired;
        synchronized (this)
        {
            expired = request.getTimeStamp()-_maxNonceAgeMs;
        }

=======
        long expired = request.getTimeStamp()-_maxNonceAgeMs;
>>>>>>> 5306c540
        Nonce nonce=_nonceQueue.peek();
        while (nonce!=null && nonce._ts<expired)
        {
            _nonceQueue.remove(nonce);
            _nonceMap.remove(nonce._nonce);
            nonce=_nonceQueue.peek();
        }
<<<<<<< HEAD


=======
        
        // Now check the requested nonce
>>>>>>> 5306c540
        try
        {
            nonce = _nonceMap.get(digest.nonce);
            if (nonce==null)
                return 0;
<<<<<<< HEAD

=======
         
>>>>>>> 5306c540
            long count = Long.parseLong(digest.nc,16);
            if (count>=_maxNC)
                return 0;
            if (nonce.seen((int)count))
                return -1;
<<<<<<< HEAD

=======
>>>>>>> 5306c540
            return 1;
        }
        catch (Exception e)
        {
            LOG.ignore(e);
        }
        return -1;
    }

    /* ------------------------------------------------------------ */
    /* ------------------------------------------------------------ */
    /* ------------------------------------------------------------ */
    private static class Digest extends Credential
    {
        private static final long serialVersionUID = -2484639019549527724L;
        final String method;
        String username = "";
        String realm = "";
        String nonce = "";
        String nc = "";
        String cnonce = "";
        String qop = "";
        String uri = "";
        String response = "";

        /* ------------------------------------------------------------ */
        Digest(String m)
        {
            method = m;
        }

        /* ------------------------------------------------------------ */
        @Override
        public boolean check(Object credentials)
        {
            if (credentials instanceof char[])
                credentials=new String((char[])credentials);
            String password = (credentials instanceof String) ? (String) credentials : credentials.toString();

            try
            {
                MessageDigest md = MessageDigest.getInstance("MD5");
                byte[] ha1;
                if (credentials instanceof Credential.MD5)
                {
                    // Credentials are already a MD5 digest - assume it's in
                    // form user:realm:password (we have no way to know since
                    // it's a digest, alright?)
                    ha1 = ((Credential.MD5) credentials).getDigest();
                }
                else
                {
                    // calc A1 digest
                    md.update(username.getBytes(StringUtil.__ISO_8859_1));
                    md.update((byte) ':');
                    md.update(realm.getBytes(StringUtil.__ISO_8859_1));
                    md.update((byte) ':');
                    md.update(password.getBytes(StringUtil.__ISO_8859_1));
                    ha1 = md.digest();
                }
                // calc A2 digest
                md.reset();
                md.update(method.getBytes(StringUtil.__ISO_8859_1));
                md.update((byte) ':');
                md.update(uri.getBytes(StringUtil.__ISO_8859_1));
                byte[] ha2 = md.digest();

                // calc digest
                // request-digest = <"> < KD ( H(A1), unq(nonce-value) ":"
                // nc-value ":" unq(cnonce-value) ":" unq(qop-value) ":" H(A2) )
                // <">
                // request-digest = <"> < KD ( H(A1), unq(nonce-value) ":" H(A2)
                // ) > <">

                md.update(TypeUtil.toString(ha1, 16).getBytes(StringUtil.__ISO_8859_1));
                md.update((byte) ':');
                md.update(nonce.getBytes(StringUtil.__ISO_8859_1));
                md.update((byte) ':');
                md.update(nc.getBytes(StringUtil.__ISO_8859_1));
                md.update((byte) ':');
                md.update(cnonce.getBytes(StringUtil.__ISO_8859_1));
                md.update((byte) ':');
                md.update(qop.getBytes(StringUtil.__ISO_8859_1));
                md.update((byte) ':');
                md.update(TypeUtil.toString(ha2, 16).getBytes(StringUtil.__ISO_8859_1));
                byte[] digest = md.digest();

                // check digest
                return (TypeUtil.toString(digest, 16).equalsIgnoreCase(response));
            }
            catch (Exception e)
            {
                LOG.warn(e);
            }

            return false;
        }

        @Override
        public String toString()
        {
            return username + "," + response;
        }
    }
}<|MERGE_RESOLUTION|>--- conflicted
+++ resolved
@@ -112,9 +112,6 @@
         }
     }
 
-<<<<<<< HEAD
-=======
-   
     /* ------------------------------------------------------------ */
     public int getMaxNonceCount()
     {
@@ -126,25 +123,21 @@
     {
         _maxNC = maxNC;
     }
-    
->>>>>>> 5306c540
-    /* ------------------------------------------------------------ */
-    public void setMaxNonceAge(long maxNonceAgeInMillis)
+
+    /* ------------------------------------------------------------ */
+    public long getMaxNonceAge()
+    {
+        return _maxNonceAgeMs;
+    }
+
+    /* ------------------------------------------------------------ */
+    public synchronized void setMaxNonceAge(long maxNonceAgeInMillis)
     {
         _maxNonceAgeMs = maxNonceAgeInMillis;
     }
 
     /* ------------------------------------------------------------ */
-<<<<<<< HEAD
     @Override
-=======
-    public long getMaxNonceAge()
-    {
-        return _maxNonceAgeMs;
-    }
-
-    /* ------------------------------------------------------------ */
->>>>>>> 5306c540
     public String getAuthMethod()
     {
         return Constraint.__DIGEST_AUTH;
@@ -293,16 +286,7 @@
     private int checkNonce(Digest digest, Request request)
     {
         // firstly let's expire old nonces
-<<<<<<< HEAD
-        long expired;
-        synchronized (this)
-        {
-            expired = request.getTimeStamp()-_maxNonceAgeMs;
-        }
-
-=======
         long expired = request.getTimeStamp()-_maxNonceAgeMs;
->>>>>>> 5306c540
         Nonce nonce=_nonceQueue.peek();
         while (nonce!=null && nonce._ts<expired)
         {
@@ -310,32 +294,21 @@
             _nonceMap.remove(nonce._nonce);
             nonce=_nonceQueue.peek();
         }
-<<<<<<< HEAD
-
-
-=======
-        
+
         // Now check the requested nonce
->>>>>>> 5306c540
         try
         {
             nonce = _nonceMap.get(digest.nonce);
             if (nonce==null)
                 return 0;
-<<<<<<< HEAD
-
-=======
-         
->>>>>>> 5306c540
+
             long count = Long.parseLong(digest.nc,16);
             if (count>=_maxNC)
                 return 0;
+            
             if (nonce.seen((int)count))
                 return -1;
-<<<<<<< HEAD
-
-=======
->>>>>>> 5306c540
+
             return 1;
         }
         catch (Exception e)
