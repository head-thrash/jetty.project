--- conflicted
+++ resolved
@@ -4,11 +4,7 @@
   <parent>
     <groupId>org.eclipse.jetty.tests</groupId>
     <artifactId>test-servlet-spec-parent</artifactId>
-<<<<<<< HEAD
     <version>9.3.0-SNAPSHOT</version>
-=======
-    <version>9.2.4-SNAPSHOT</version>
->>>>>>> c80f5561
   </parent>
   <name>Jetty Tests :: Webapps :: Spec Webapp</name>
   <artifactId>test-spec-webapp</artifactId>
@@ -78,7 +74,6 @@
         </configuration>
         <executions>
           <execution>
-            <id>bundle-manifest</id>
             <phase>process-classes</phase>
             <goals>
               <goal>manifest</goal>
