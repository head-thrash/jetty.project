//
//  ========================================================================
//  Copyright (c) 1995-2016 Mort Bay Consulting Pty. Ltd.
//  ------------------------------------------------------------------------
//  All rights reserved. This program and the accompanying materials
//  are made available under the terms of the Eclipse Public License v1.0
//  and Apache License v2.0 which accompanies this distribution.
//
//      The Eclipse Public License is available at
//      http://www.eclipse.org/legal/epl-v10.html
//
//      The Apache License v2.0 is available at
//      http://www.opensource.org/licenses/apache2.0.php
//
//  You may elect to redistribute this code under either of these licenses.
//  ========================================================================
//

package org.eclipse.jetty.websocket.jsr356.server;

import java.io.IOException;
import java.util.ArrayList;
import java.util.Collections;
import java.util.List;
import java.util.Map;

import javax.websocket.Extension;
import javax.websocket.Extension.Parameter;
import javax.websocket.server.ServerEndpointConfig;
import javax.websocket.server.ServerEndpointConfig.Configurator;

import org.eclipse.jetty.http.pathmap.PathSpec;
import org.eclipse.jetty.http.pathmap.UriTemplatePathSpec;
import org.eclipse.jetty.util.StringUtil;
import org.eclipse.jetty.util.log.Log;
import org.eclipse.jetty.util.log.Logger;
import org.eclipse.jetty.websocket.api.extensions.ExtensionConfig;
import org.eclipse.jetty.websocket.api.extensions.ExtensionFactory;
import org.eclipse.jetty.websocket.common.scopes.WebSocketContainerScope;
import org.eclipse.jetty.websocket.jsr356.JsrExtension;
import org.eclipse.jetty.websocket.jsr356.endpoints.EndpointInstance;
import org.eclipse.jetty.websocket.servlet.ServletUpgradeRequest;
import org.eclipse.jetty.websocket.servlet.ServletUpgradeResponse;
import org.eclipse.jetty.websocket.servlet.WebSocketCreator;

public class JsrCreator implements WebSocketCreator
{
    public static final String PROP_REMOTE_ADDRESS = "javax.websocket.endpoint.remoteAddress";
    public static final String PROP_LOCAL_ADDRESS = "javax.websocket.endpoint.localAddress";
    public static final String PROP_LOCALES = "javax.websocket.upgrade.locales";
    private static final Logger LOG = Log.getLogger(JsrCreator.class);
    private final WebSocketContainerScope containerScope;
    private final ServerEndpointMetadata metadata;
    private final ExtensionFactory extensionFactory;

    public JsrCreator(WebSocketContainerScope containerScope, ServerEndpointMetadata metadata, ExtensionFactory extensionFactory)
    {
        this.containerScope = containerScope;
        this.metadata = metadata;
        this.extensionFactory = extensionFactory;
    }

    @Override
    public Object createWebSocket(ServletUpgradeRequest req, ServletUpgradeResponse resp)
    {
        JsrHandshakeRequest jsrHandshakeRequest = new JsrHandshakeRequest(req);
        JsrHandshakeResponse jsrHandshakeResponse = new JsrHandshakeResponse(resp);

        // Get raw config, as defined when the endpoint was added to the container
        ServerEndpointConfig config = metadata.getConfig();
        
        // Establish a copy of the config, so that the UserProperties are unique
        // per upgrade request.
        config = new BasicServerEndpointConfig(containerScope, config);
        
        // Bug 444617 - Expose localAddress and remoteAddress for jsr modify handshake to use
        // This is being implemented as an optional set of userProperties so that
        // it is not JSR api breaking.  A few users on #jetty and a few from cometd
        // have asked for access to this information.
        Map<String, Object> userProperties = config.getUserProperties();
        userProperties.put(PROP_LOCAL_ADDRESS,req.getLocalSocketAddress());
        userProperties.put(PROP_REMOTE_ADDRESS,req.getRemoteSocketAddress());
        userProperties.put(PROP_LOCALES,Collections.list(req.getLocales()));

        // Get Configurator from config object (not guaranteed to be unique per endpoint upgrade)
        ServerEndpointConfig.Configurator configurator = config.getConfigurator();

        // [JSR] Step 1: check origin
        if (!configurator.checkOrigin(req.getOrigin()))
        {
            try
            {
                resp.sendForbidden("Origin mismatch");
            }
            catch (IOException e)
            {
                if (LOG.isDebugEnabled())
                    LOG.debug("Unable to send error response",e);
            }
            return null;
        }

        // [JSR] Step 2: deal with sub protocols
        List<String> supported = config.getSubprotocols();
        List<String> requested = req.getSubProtocols();
        String subprotocol = configurator.getNegotiatedSubprotocol(supported,requested);
        if (StringUtil.isNotBlank(subprotocol))
        {
            resp.setAcceptedSubProtocol(subprotocol);
        }

        // [JSR] Step 3: deal with extensions
        List<Extension> installedExtensions = new ArrayList<>();
        for (String extName : extensionFactory.getAvailableExtensions().keySet())
        {
            installedExtensions.add(new JsrExtension(extName));
        }
        List<Extension> requestedExts = new ArrayList<>();
        for (ExtensionConfig reqCfg : req.getExtensions())
        {
            requestedExts.add(new JsrExtension(reqCfg));
        }
        List<Extension> usedExtensions = configurator.getNegotiatedExtensions(installedExtensions,requestedExts);
        List<ExtensionConfig> configs = new ArrayList<>();
        if (usedExtensions != null)
        {
            for (Extension used : usedExtensions)
            {
                ExtensionConfig ecfg = new ExtensionConfig(used.getName());
                for (Parameter param : used.getParameters())
                {
                    ecfg.setParameter(param.getName(),param.getValue());
                }
                configs.add(ecfg);
            }
        }
        resp.setExtensions(configs);

        // [JSR] Step 4: build out new ServerEndpointConfig
        PathSpec pathSpec = jsrHandshakeRequest.getRequestPathSpec();
        if (pathSpec instanceof WebSocketPathSpec)
        {
            // We have a PathParam path spec
            WebSocketPathSpec wspathSpec = (WebSocketPathSpec)pathSpec;
            String requestPath = req.getRequestPath();
            // Wrap the config with the path spec information
            config = new PathParamServerEndpointConfig(config,wspathSpec,requestPath);
        }

        // [JSR] Step 5: Call modifyHandshake
        configurator.modifyHandshake(config,jsrHandshakeRequest,jsrHandshakeResponse);

        try
        {
            // [JSR] Step 6: create endpoint class
            Class<?> endpointClass = config.getEndpointClass();
<<<<<<< HEAD
            Configurator configr = config.getConfigurator();
            Object endpoint = configr.getEndpointInstance(endpointClass);
            // Do not decorate here (let the Connection and Session start first)
            // This will allow CDI to see Session for injection into Endpoint classes.
            PathSpec pathSpec = hsreq.getRequestPathSpec();
            if (pathSpec instanceof UriTemplatePathSpec)
            {
                // We have a PathParam path spec
                UriTemplatePathSpec wspathSpec = (UriTemplatePathSpec)pathSpec;
                String requestPath = req.getRequestPath();
                // Wrap the config with the path spec information
                config = new PathParamServerEndpointConfig(containerScope,config,wspathSpec,requestPath);
            }
=======
            Object endpoint = config.getConfigurator().getEndpointInstance(endpointClass);
>>>>>>> 032e9846
            return new EndpointInstance(endpoint,config,metadata);
        }
        catch (InstantiationException e)
        {
            if (LOG.isDebugEnabled())
                LOG.debug("Unable to create websocket: " + config.getEndpointClass().getName(),e);
            return null;
        }
    }

    @Override
    public String toString()
    {
        return String.format("%s[metadata=%s]",this.getClass().getName(),metadata);
    }
}<|MERGE_RESOLUTION|>--- conflicted
+++ resolved
@@ -27,7 +27,6 @@
 import javax.websocket.Extension;
 import javax.websocket.Extension.Parameter;
 import javax.websocket.server.ServerEndpointConfig;
-import javax.websocket.server.ServerEndpointConfig.Configurator;
 
 import org.eclipse.jetty.http.pathmap.PathSpec;
 import org.eclipse.jetty.http.pathmap.UriTemplatePathSpec;
@@ -138,13 +137,13 @@
 
         // [JSR] Step 4: build out new ServerEndpointConfig
         PathSpec pathSpec = jsrHandshakeRequest.getRequestPathSpec();
-        if (pathSpec instanceof WebSocketPathSpec)
+        if (pathSpec instanceof UriTemplatePathSpec)
         {
             // We have a PathParam path spec
-            WebSocketPathSpec wspathSpec = (WebSocketPathSpec)pathSpec;
+            UriTemplatePathSpec wspathSpec = (UriTemplatePathSpec)pathSpec;
             String requestPath = req.getRequestPath();
             // Wrap the config with the path spec information
-            config = new PathParamServerEndpointConfig(config,wspathSpec,requestPath);
+            config = new PathParamServerEndpointConfig(containerScope,config,wspathSpec,requestPath);
         }
 
         // [JSR] Step 5: Call modifyHandshake
@@ -154,23 +153,9 @@
         {
             // [JSR] Step 6: create endpoint class
             Class<?> endpointClass = config.getEndpointClass();
-<<<<<<< HEAD
-            Configurator configr = config.getConfigurator();
-            Object endpoint = configr.getEndpointInstance(endpointClass);
+            Object endpoint = config.getConfigurator().getEndpointInstance(endpointClass);
             // Do not decorate here (let the Connection and Session start first)
             // This will allow CDI to see Session for injection into Endpoint classes.
-            PathSpec pathSpec = hsreq.getRequestPathSpec();
-            if (pathSpec instanceof UriTemplatePathSpec)
-            {
-                // We have a PathParam path spec
-                UriTemplatePathSpec wspathSpec = (UriTemplatePathSpec)pathSpec;
-                String requestPath = req.getRequestPath();
-                // Wrap the config with the path spec information
-                config = new PathParamServerEndpointConfig(containerScope,config,wspathSpec,requestPath);
-            }
-=======
-            Object endpoint = config.getConfigurator().getEndpointInstance(endpointClass);
->>>>>>> 032e9846
             return new EndpointInstance(endpoint,config,metadata);
         }
         catch (InstantiationException e)
