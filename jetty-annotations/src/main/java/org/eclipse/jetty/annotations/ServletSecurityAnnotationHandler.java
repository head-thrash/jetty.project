--- conflicted
+++ resolved
@@ -20,11 +20,7 @@
 
 import java.util.ArrayList;
 import java.util.List;
-<<<<<<< HEAD
-=======
-
 import javax.servlet.ServletSecurityElement;
->>>>>>> 7625f0b8
 import javax.servlet.annotation.HttpConstraint;
 import javax.servlet.annotation.HttpMethodConstraint;
 import javax.servlet.annotation.ServletSecurity;
@@ -86,13 +82,8 @@
        ServletSecurity servletSecurity = (ServletSecurity)clazz.getAnnotation(ServletSecurity.class);
        if (servletSecurity == null)
            return;
-<<<<<<< HEAD
-
-       //If there are already constraints defined (ie from web.xml or programmatically(?)) that match any
-=======
-       
+
        //If there are already constraints defined (ie from web.xml) that match any 
->>>>>>> 7625f0b8
        //of the url patterns defined for this servlet, then skip the security annotation.
 
        List<ServletMapping> servletMappings = getServletMappings(clazz.getCanonicalName());
@@ -106,23 +97,7 @@
 
        //Make a fresh list
        constraintMappings = new ArrayList<ConstraintMapping>();
-<<<<<<< HEAD
-
-       //Get the values that form the constraints that will apply unless there are HttpMethodConstraints to augment them
-       HttpConstraint defaults = servletSecurity.value();
-
-       //Make a Constraint for the <auth-constraint> and <user-data-constraint> specified by the HttpConstraint
-       Constraint defaultConstraint = makeConstraint (clazz,
-                                                      defaults.rolesAllowed(),
-                                                      defaults.value(),
-                                                      defaults.transportGuarantee());
-
-       constraintMappings.addAll(makeMethodMappings(clazz,
-                                                    defaultConstraint,
-                                                    servletMappings,
-                                                    servletSecurity.httpMethodConstraints()));
-=======
-       
+
        ServletSecurityElement securityElement = new ServletSecurityElement(servletSecurity);
        for (ServletMapping sm : servletMappings)
        {
@@ -132,7 +107,6 @@
                constraintMappings.addAll(ConstraintSecurityHandler.createConstraintsWithMappingsForPath(clazz.getName(), url, securityElement));
            }
        }
->>>>>>> 7625f0b8
 
        //set up the security constraints produced by the annotation
        ConstraintAware securityHandler = (ConstraintAware)_context.getSecurityHandler();
@@ -153,122 +127,18 @@
      * @return
      */
     protected Constraint makeConstraint (Class servlet, String[] rolesAllowed, EmptyRoleSemantic permitOrDeny, TransportGuarantee transport)
-<<<<<<< HEAD
-    {
-        Constraint constraint = new Constraint();
-        if (rolesAllowed == null || rolesAllowed.length==0)
-        {
-           if (permitOrDeny.equals(EmptyRoleSemantic.DENY))
-           {
-               //Equivalent to <auth-constraint> with no roles
-               constraint.setName(servlet.getName()+"-Deny");
-               constraint.setAuthenticate(true);
-           }
-           else
-           {
-               //Equivalent to no <auth-constraint>
-               constraint.setAuthenticate(false);
-               constraint.setName(servlet.getName()+"-Permit");
-           }
-        }
-        else
-        {
-            //Equivalent to <auth-constraint> with list of <security-role-name>s
-            constraint.setAuthenticate(true);
-            constraint.setRoles(rolesAllowed);
-            constraint.setName(servlet.getName()+"-RolesAllowed");
-        }
-
-      //Equivalent to //<user-data-constraint><transport-guarantee>CONFIDENTIAL</transport-guarantee></user-data-constraint>
-      constraint.setDataConstraint((transport.equals(TransportGuarantee.CONFIDENTIAL)?Constraint.DC_CONFIDENTIAL:Constraint.DC_NONE));
-      return constraint;
-    }
-
-
-    /**
-     * Make a ConstraintMapping which captures the <http-method> or <http-method-omission> elements for a particular url pattern,
-     * and relates it to a Constraint object (<auth-constraint> and <user-data-constraint>).
-     * @param constraint
-     * @param url
-     * @param method
-     * @param omissions
-     * @return
-     */
-    protected ConstraintMapping makeConstraintMapping (Constraint constraint, String url, String method, String[] omissions)
-    {
-        ConstraintMapping mapping = new ConstraintMapping();
-        mapping.setConstraint(constraint);
-        mapping.setPathSpec(url);
-        if (method != null)
-            mapping.setMethod(method);
-        if (omissions != null)
-            mapping.setMethodOmissions(omissions);
-        return mapping;
-    }
-
-    /**
-     * Make the Jetty Constraints and ConstraintMapping objects that correspond to the HttpMethodConstraint
-     * annotations for each url pattern for the servlet.
-     * @param servlet
-     * @param defaultConstraint
-     * @param servletMappings
-     * @param annotations
-     * @return
-     */
-    protected List<ConstraintMapping> makeMethodMappings (Class servlet, Constraint defaultConstraint, List<ServletMapping> servletMappings, HttpMethodConstraint[] annotations)
-    {
-        List<ConstraintMapping> mappings = new ArrayList<ConstraintMapping>();
-
-        //for each url-pattern existing for the servlet make a ConstraintMapping for the HttpConstraint, and ConstraintMappings for
-        //each HttpMethodConstraint
-        for (ServletMapping sm : servletMappings)
-        {
-            for (String url : sm.getPathSpecs())
-            {
-                //Make a ConstraintMapping that matches the defaultConstraint
-                ConstraintMapping defaultMapping = makeConstraintMapping(defaultConstraint, url, null, null);
-
-                //If there are HttpMethodConstraint annotations, make a Constraint and a ConstraintMapping for it
-                if (annotations != null && annotations.length>0)
-                {
-                    List<String> omissions = new ArrayList<String>();
-
-                    //for each HttpMethodConstraint annotation, make a new Constraint and ConstraintMappings for this url
-                    for (int i=0;  i < annotations.length;i++)
-                    {
-                        //Make a Constraint that captures the <auth-constraint> and <user-data-constraint> elements
-                        Constraint methodConstraint = makeConstraint(servlet,
-                                                                     annotations[i].rolesAllowed(),
-                                                                     annotations[i].emptyRoleSemantic(),
-                                                                     annotations[i].transportGuarantee());
-
-                        //Make ConstraintMapping that captures the <http-method> elements
-                        ConstraintMapping methodConstraintMapping = makeConstraintMapping (methodConstraint,
-                                                                                           url,annotations[i].value(),
-                                                                                           null);
-                        mappings.add(methodConstraintMapping);
-                        omissions.add(annotations[i].value());
-                    }
-                    defaultMapping.setMethodOmissions(omissions.toArray(new String[0]));
-                }
-
-                //add the constraint mapping containing the http-method-omissions, if there are any
-                mappings.add(defaultMapping);
-            }
-        }
-        return mappings;
-    }
-
-
-
-=======
-    {  
+    {
         return ConstraintSecurityHandler.createConstraint(servlet.getName(), rolesAllowed, permitOrDeny, transport);
-    }
-    
-    
-    
->>>>>>> 7625f0b8
+
+
+
+
+
+
+    }
+
+
+
     /**
      * Get the ServletMappings for the servlet's class.
      * @param className
