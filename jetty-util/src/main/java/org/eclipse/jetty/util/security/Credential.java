//
//  ========================================================================
//  Copyright (c) 1995-2017 Mort Bay Consulting Pty. Ltd.
//  ------------------------------------------------------------------------
//  All rights reserved. This program and the accompanying materials
//  are made available under the terms of the Eclipse Public License v1.0
//  and Apache License v2.0 which accompanies this distribution.
//
//      The Eclipse Public License is available at
//      http://www.eclipse.org/legal/epl-v10.html
//
//      The Apache License v2.0 is available at
//      http://www.opensource.org/licenses/apache2.0.php
//
//  You may elect to redistribute this code under either of these licenses.
//  ========================================================================
//

package org.eclipse.jetty.util.security;

import java.io.Serializable;
import java.nio.charset.StandardCharsets;
import java.security.MessageDigest;
import java.util.ServiceLoader;

import org.eclipse.jetty.util.TypeUtil;
import org.eclipse.jetty.util.log.Log;
import org.eclipse.jetty.util.log.Logger;
import org.eclipse.jetty.util.security.Credential.Crypt;
import org.eclipse.jetty.util.security.Credential.MD5;

/**
 * Credentials. The Credential class represents an abstract mechanism for checking authentication credentials. A credential instance either represents a secret,
 * or some data that could only be derived from knowing the secret.
 * <p>
 * Often a Credential is related to a Password via a one way algorithm, so while a Password itself is a Credential, a UnixCrypt or MD5 digest of a a password is
 * only a credential that can be checked against the password.
 * <p>
 * This class includes an implementation for unix Crypt an MD5 digest.
 * 
 * @see Password
 */
public abstract class Credential implements Serializable
{
<<<<<<< HEAD

    private static final ServiceLoader<CredentialProvider> CREDENTIAL_PROVIDER_LOADER = ServiceLoader.load(CredentialProvider.class);

    private static final Logger LOG = Log.getLogger(Credential.class);

=======
>>>>>>> 1ef84555
    private static final long serialVersionUID = -7760551052768181572L;
    private static final Logger LOG = Log.getLogger(Credential.class);

    /**
     * Check a credential
     * 
     * @param credentials
     *            The credential to check against. This may either be another Credential object, a Password object or a String which is interpreted by this
     *            credential.
     * @return True if the credentials indicated that the shared secret is known to both this Credential and the passed credential.
     */
    public abstract boolean check(Object credentials);

    /**
     * Get a credential from a String. If the credential String starts with a known Credential type (eg "CRYPT:" or "MD5:" ) then a Credential of that type is
     * returned. Otherwise, it tries to find a credential provider whose prefix matches with the start of the credential String. Else the credential is assumed
     * to be a Password.
     * 
     * @param credential
     *            String representation of the credential
     * @return A Credential or Password instance.
     */
    public static Credential getCredential(String credential)
    {
        if (credential.startsWith(Crypt.__TYPE))
            return new Crypt(credential);
        if (credential.startsWith(MD5.__TYPE))
            return new MD5(credential);

        for (CredentialProvider cp : CREDENTIAL_PROVIDER_LOADER)
        {
            if (credential.startsWith(cp.getPrefix()))
            {
                final Credential credentialObj = cp.getCredential(credential);
                if (credentialObj != null)
                {
                    return credentialObj;
                }
            }
        }

        return new Password(credential);
    }

    /**
     * <p>Utility method that replaces String.equals() to avoid timing attacks.</p>
     *
     * @param s1 the first string to compare
     * @param s2 the second string to compare
     * @return whether the two strings are equal
     */
    protected static boolean stringEquals(String s1, String s2)
    {
        if (s1 == s2)
            return true;
        if (s1 == null || s2 == null || s1.length() != s2.length())
            return false;
        boolean result = false;
        for (int i = 0; i < s1.length(); i++)
            result |= s1.charAt(i) == s2.charAt(i);
        return result;
    }

    /**
     * <p>Utility method that replaces Arrays.equals() to avoid timing attacks.</p>
     *
     * @param b1 the first byte array to compare
     * @param b2 the second byte array to compare
     * @return whether the two byte arrays are equal
     */
    protected static boolean byteEquals(byte[] b1, byte[] b2)
    {
        if (b1 == b2)
            return true;
        if (b1 == null || b2 == null || b1.length != b2.length)
            return false;
        boolean result = false;
        for (int i = 0; i < b1.length; i++)
            result |= b1[i] == b2[i];
        return result;
    }

    /**
     * Unix Crypt Credentials
     */
    public static class Crypt extends Credential
    {
        private static final long serialVersionUID = -2027792997664744210L;
        private static final String __TYPE = "CRYPT:";

        private final String _cooked;

        Crypt(String cooked)
        {
            _cooked = cooked.startsWith(Crypt.__TYPE)?cooked.substring(__TYPE.length()):cooked;
        }

        @Override
        public boolean check(Object credentials)
        {
            if (credentials instanceof char[])
                credentials = new String((char[])credentials);
            if (!(credentials instanceof String) && !(credentials instanceof Password))
                LOG.warn("Can't check " + credentials.getClass() + " against CRYPT");
<<<<<<< HEAD

            String passwd = credentials.toString();
            return _cooked.equals(UnixCrypt.crypt(passwd,_cooked));
        }

        @Override
        public boolean equals(Object credential)
        {
            if (!(credential instanceof Crypt))
                return false;

            Crypt c = (Crypt)credential;

            return _cooked.equals(c._cooked);
=======
            return stringEquals(_cooked, UnixCrypt.crypt(credentials.toString(), _cooked));
>>>>>>> 1ef84555
        }

        public static String crypt(String user, String pw)
        {
<<<<<<< HEAD
            return "CRYPT:" + UnixCrypt.crypt(pw,user);
=======
            return __TYPE + UnixCrypt.crypt(pw, user);
>>>>>>> 1ef84555
        }
    }

    /**
     * MD5 Credentials
     */
    public static class MD5 extends Credential
    {
        private static final long serialVersionUID = 5533846540822684240L;
        private static final String __TYPE = "MD5:";
        private static final Object __md5Lock = new Object();
        private static MessageDigest __md;

        private final byte[] _digest;

        MD5(String digest)
        {
            digest = digest.startsWith(__TYPE)?digest.substring(__TYPE.length()):digest;
            _digest = TypeUtil.parseBytes(digest,16);
        }

        public byte[] getDigest()
        {
            return _digest;
        }

        @Override
        public boolean check(Object credentials)
        {
            try
            {
                if (credentials instanceof char[])
                    credentials = new String((char[])credentials);
                if (credentials instanceof Password || credentials instanceof String)
                {
                    byte[] digest;
                    synchronized (__md5Lock)
                    {
                        if (__md == null)
                            __md = MessageDigest.getInstance("MD5");
                        __md.reset();
                        __md.update(credentials.toString().getBytes(StandardCharsets.ISO_8859_1));
                        digest = __md.digest();
                    }
<<<<<<< HEAD
                    if (digest == null || digest.length != _digest.length)
                        return false;
                    boolean digestMismatch = false;
                    for (int i = 0; i < digest.length; i++)
                        digestMismatch |= (digest[i] != _digest[i]);
                    return !digestMismatch;
                }
                else if (credentials instanceof MD5)
                {
                    return equals((MD5)credentials);
=======
                    return byteEquals(_digest, digest);
                }
                else if (credentials instanceof MD5)
                {
                    MD5 md5 = (MD5)credentials;
                    return byteEquals(_digest, md5._digest);
>>>>>>> 1ef84555
                }
                else if (credentials instanceof Credential)
                {
                    // Allow credential to attempt check - i.e. this'll work
                    // for DigestAuthModule$Digest credentials
                    return ((Credential)credentials).check(this);
                }
                else
                {
                    LOG.warn("Can't check " + credentials.getClass() + " against MD5");
                    return false;
                }
            }
            catch (Exception e)
            {
                LOG.warn(e);
                return false;
            }
        }

<<<<<<< HEAD
        @Override
        public boolean equals(Object obj)
        {
            if (obj instanceof MD5)
            {
                MD5 md5 = (MD5)obj;
                if (_digest.length != md5._digest.length)
                    return false;
                boolean digestMismatch = false;
                for (int i = 0; i < _digest.length; i++)
                    digestMismatch |= (_digest[i] != md5._digest[i]);
                return !digestMismatch;
            }

            return false;
        }

        /* ------------------------------------------------------------ */
=======
>>>>>>> 1ef84555
        public static String digest(String password)
        {
            try
            {
                byte[] digest;
                synchronized (__md5Lock)
                {
                    if (__md == null)
                    {
                        try
                        {
                            __md = MessageDigest.getInstance("MD5");
                        }
                        catch (Exception e)
                        {
                            LOG.warn(e);
                            return null;
                        }
                    }

                    __md.reset();
                    __md.update(password.getBytes(StandardCharsets.ISO_8859_1));
                    digest = __md.digest();
                }

                return __TYPE + TypeUtil.toString(digest,16);
            }
            catch (Exception e)
            {
                LOG.warn(e);
                return null;
            }
        }
    }
}<|MERGE_RESOLUTION|>--- conflicted
+++ resolved
@@ -26,8 +26,6 @@
 import org.eclipse.jetty.util.TypeUtil;
 import org.eclipse.jetty.util.log.Log;
 import org.eclipse.jetty.util.log.Logger;
-import org.eclipse.jetty.util.security.Credential.Crypt;
-import org.eclipse.jetty.util.security.Credential.MD5;
 
 /**
  * Credentials. The Credential class represents an abstract mechanism for checking authentication credentials. A credential instance either represents a secret,
@@ -42,16 +40,9 @@
  */
 public abstract class Credential implements Serializable
 {
-<<<<<<< HEAD
-
-    private static final ServiceLoader<CredentialProvider> CREDENTIAL_PROVIDER_LOADER = ServiceLoader.load(CredentialProvider.class);
-
-    private static final Logger LOG = Log.getLogger(Credential.class);
-
-=======
->>>>>>> 1ef84555
     private static final long serialVersionUID = -7760551052768181572L;
     private static final Logger LOG = Log.getLogger(Credential.class);
+    private static final ServiceLoader<CredentialProvider> CREDENTIAL_PROVIDER_LOADER = ServiceLoader.load(CredentialProvider.class);
 
     /**
      * Check a credential
@@ -154,10 +145,7 @@
                 credentials = new String((char[])credentials);
             if (!(credentials instanceof String) && !(credentials instanceof Password))
                 LOG.warn("Can't check " + credentials.getClass() + " against CRYPT");
-<<<<<<< HEAD
-
-            String passwd = credentials.toString();
-            return _cooked.equals(UnixCrypt.crypt(passwd,_cooked));
+            return stringEquals(_cooked, UnixCrypt.crypt(credentials.toString(),_cooked));
         }
 
         @Override
@@ -165,22 +153,13 @@
         {
             if (!(credential instanceof Crypt))
                 return false;
-
             Crypt c = (Crypt)credential;
-
-            return _cooked.equals(c._cooked);
-=======
-            return stringEquals(_cooked, UnixCrypt.crypt(credentials.toString(), _cooked));
->>>>>>> 1ef84555
+            return stringEquals(_cooked, c._cooked);
         }
 
         public static String crypt(String user, String pw)
         {
-<<<<<<< HEAD
-            return "CRYPT:" + UnixCrypt.crypt(pw,user);
-=======
             return __TYPE + UnixCrypt.crypt(pw, user);
->>>>>>> 1ef84555
         }
     }
 
@@ -198,8 +177,8 @@
 
         MD5(String digest)
         {
-            digest = digest.startsWith(__TYPE)?digest.substring(__TYPE.length()):digest;
-            _digest = TypeUtil.parseBytes(digest,16);
+            digest = digest.startsWith(__TYPE) ? digest.substring(__TYPE.length()) : digest;
+            _digest = TypeUtil.parseBytes(digest, 16);
         }
 
         public byte[] getDigest()
@@ -225,25 +204,11 @@
                         __md.update(credentials.toString().getBytes(StandardCharsets.ISO_8859_1));
                         digest = __md.digest();
                     }
-<<<<<<< HEAD
-                    if (digest == null || digest.length != _digest.length)
-                        return false;
-                    boolean digestMismatch = false;
-                    for (int i = 0; i < digest.length; i++)
-                        digestMismatch |= (digest[i] != _digest[i]);
-                    return !digestMismatch;
+                    return byteEquals(_digest, digest);
                 }
                 else if (credentials instanceof MD5)
                 {
-                    return equals((MD5)credentials);
-=======
-                    return byteEquals(_digest, digest);
-                }
-                else if (credentials instanceof MD5)
-                {
-                    MD5 md5 = (MD5)credentials;
-                    return byteEquals(_digest, md5._digest);
->>>>>>> 1ef84555
+                    return equals(credentials);
                 }
                 else if (credentials instanceof Credential)
                 {
@@ -264,27 +229,14 @@
             }
         }
 
-<<<<<<< HEAD
         @Override
         public boolean equals(Object obj)
         {
             if (obj instanceof MD5)
-            {
-                MD5 md5 = (MD5)obj;
-                if (_digest.length != md5._digest.length)
-                    return false;
-                boolean digestMismatch = false;
-                for (int i = 0; i < _digest.length; i++)
-                    digestMismatch |= (_digest[i] != md5._digest[i]);
-                return !digestMismatch;
-            }
-
+                return byteEquals(_digest, ((MD5)obj)._digest);
             return false;
         }
 
-        /* ------------------------------------------------------------ */
-=======
->>>>>>> 1ef84555
         public static String digest(String password)
         {
             try
@@ -310,7 +262,7 @@
                     digest = __md.digest();
                 }
 
-                return __TYPE + TypeUtil.toString(digest,16);
+                return __TYPE + TypeUtil.toString(digest, 16);
             }
             catch (Exception e)
             {
