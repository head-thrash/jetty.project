--- conflicted
+++ resolved
@@ -66,7 +66,7 @@
     private static final String DEFAULT_CONTAINER_INCLUDE_JAR_PATTERN = ".*/javax.servlet-[^/]*\\.jar$|.*/servlet-api-[^/]*\\.jar$|.*javax.servlet.jsp.jstl-[^/]*\\.jar|.*taglibs-standard-impl-.*\\.jar";
     private static final String WEB_INF_CLASSES_PREFIX = "/WEB-INF/classes";
     private static final String WEB_INF_LIB_PREFIX = "/WEB-INF/lib";
-    
+
     private File _classes = null;
     private File _testClasses = null;
     private final List<File> _webInfClasses = new ArrayList<>();
@@ -75,15 +75,7 @@
     private List<File> _classpathFiles = new ArrayList<>();  //webInfClasses+testClasses+webInfJars
     private String _jettyEnvXml;
     private List<Overlay> _overlays;
-<<<<<<< HEAD
-
-=======
-    private Resource _quickStartWebXml;
-    private String _originAttribute;
-    private boolean _generateOrigin;
-    private List<Resource> dependentProjects = new ArrayList<>();
-    
->>>>>>> 2e8f9fc7
+
     /**
      * Set the "org.eclipse.jetty.server.webapp.ContainerIncludeJarPattern" with a pattern for matching jars on
      * container classpath to scan. This is analogous to the WebAppContext.setAttribute() call.
@@ -303,11 +295,6 @@
         return _webInfJars;
     }
 
-    public List<Resource> getDependentProjects()
-    {
-        return dependentProjects;
-    }
-    
     /* ------------------------------------------------------------ */
     public void setGenerateQuickStart (boolean quickStart)
     {
@@ -320,7 +307,7 @@
         return _isGenerateQuickStart;
     }
     
-   
+
 
     /* ------------------------------------------------------------ */
     @Override
@@ -393,7 +380,7 @@
         
         try
         {
-            //inject configurations with config from maven plugin    
+            //inject configurations with config from maven plugin
             for (Configuration c:getWebAppConfigurations())
             {
                 if (c instanceof EnvConfiguration && getJettyEnvXml() != null)
