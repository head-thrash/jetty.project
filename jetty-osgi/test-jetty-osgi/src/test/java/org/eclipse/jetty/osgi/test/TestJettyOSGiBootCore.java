//
//  ========================================================================
//  Copyright (c) 1995-2018 Mort Bay Consulting Pty. Ltd.
//  ------------------------------------------------------------------------
//  All rights reserved. This program and the accompanying materials
//  are made available under the terms of the Eclipse Public License v1.0
//  and Apache License v2.0 which accompanies this distribution.
//
//      The Eclipse Public License is available at
//      http://www.eclipse.org/legal/epl-v10.html
//
//      The Apache License v2.0 is available at
//      http://www.opensource.org/licenses/apache2.0.php
//
//  You may elect to redistribute this code under either of these licenses.
//  ========================================================================
//

package org.eclipse.jetty.osgi.test;
 
import java.util.ArrayList;
import java.util.Arrays;
import java.util.List;
import javax.inject.Inject;

import org.eclipse.jetty.util.StringUtil;
import org.junit.Ignore;
import org.junit.Test;
import org.junit.runner.RunWith;
import org.ops4j.pax.exam.Configuration;
import org.ops4j.pax.exam.CoreOptions;
import org.ops4j.pax.exam.MavenUtils;
import org.ops4j.pax.exam.Option;
import org.ops4j.pax.exam.junit.PaxExam;
import org.ops4j.pax.exam.options.MavenUrlReference.VersionResolver;
import org.osgi.framework.BundleContext;

import static org.ops4j.pax.exam.CoreOptions.mavenBundle;
import static org.ops4j.pax.exam.CoreOptions.options;
import static org.ops4j.pax.exam.CoreOptions.systemProperty;


/**
 * Default OSGi setup integration test
 */
@RunWith( PaxExam.class )
public class TestJettyOSGiBootCore
{
    private static final String LOG_LEVEL = "WARN";
    
    public static final int DEFAULT_HTTP_PORT=TestOSGiUtil.findFreePort("jetty.http.port");
    public static final int DEFAULT_SSL_PORT=TestOSGiUtil.findFreePort("jetty.ssl.port");

    static
    {
        System.err.println("DEFAULT_HTTP_PORT="+DEFAULT_HTTP_PORT);
        System.err.println("DEFAULT_SSL_PORT="+DEFAULT_SSL_PORT);
    }
    
    
    @Inject
    private BundleContext bundleContext;

    @Configuration
    public Option[] config()
    {
        VersionResolver resolver = MavenUtils.asInProject();
        ArrayList<Option> options = new ArrayList<Option>();
        options.addAll(provisionCoreJetty());
        options.add(CoreOptions.junitBundles());
        options.addAll(httpServiceJetty());
        options.addAll(Arrays.asList(options(systemProperty("pax.exam.logging").value("none"))));
        options.addAll(Arrays.asList(options(systemProperty("org.ops4j.pax.logging.DefaultServiceLog.level").value(LOG_LEVEL))));
        options.addAll(Arrays.asList(options(systemProperty("org.eclipse.jetty.LEVEL").value(LOG_LEVEL))));
        options.addAll(Arrays.asList(options(systemProperty("org.eclipse.jetty.annotations.LEVEL").value("DEBUG"))));
        return options.toArray(new Option[options.size()]);
    }

    public static List<Option> provisionCoreJetty()
    { 
        List<Option> res = new ArrayList<Option>();
        // get the jetty home config from the osgi boot bundle.
        res.add(CoreOptions.systemProperty("jetty.http.port").value(String.valueOf(DEFAULT_HTTP_PORT)));
        res.add(CoreOptions.systemProperty("jetty.ssl.port").value(String.valueOf(DEFAULT_SSL_PORT)));
        res.add(CoreOptions.systemProperty("jetty.home.bundle").value("org.eclipse.jetty.osgi.boot"));
        res.addAll(coreJettyDependencies());
        return res;
    }
 
     
    public static List<Option> coreJettyDependencies()
    {
        List<Option> res = new ArrayList<Option>();
<<<<<<< HEAD
        
        res.add(mavenBundle().groupId( "org.ow2.asm" ).artifactId( "asm" ).version("5.0.1").start());
        res.add(mavenBundle().groupId( "org.ow2.asm" ).artifactId( "asm-commons" ).version("5.0.1").start());
        res.add(mavenBundle().groupId( "org.ow2.asm" ).artifactId( "asm-tree" ).version("5.0.1").start());
=======

        String mavenRepoPath = System.getProperty( "mavenRepoPath" );
        if (!StringUtil.isBlank( mavenRepoPath))
            res.add( systemProperty( "org.ops4j.pax.url.mvn.localRepository" ).value( mavenRepoPath ) );

        res.add(mavenBundle().groupId( "org.ow2.asm" ).artifactId( "asm" ).versionAsInProject().start());
        res.add(mavenBundle().groupId( "org.ow2.asm" ).artifactId( "asm-commons" ).versionAsInProject().start());
        res.add(mavenBundle().groupId( "org.ow2.asm" ).artifactId( "asm-tree" ).versionAsInProject().start());
>>>>>>> add74bf8
        res.add(mavenBundle().groupId( "org.apache.aries" ).artifactId( "org.apache.aries.util" ).versionAsInProject().start());
        res.add(mavenBundle().groupId( "org.apache.aries.spifly" ).artifactId( "org.apache.aries.spifly.dynamic.bundle" ).versionAsInProject().start());

        res.add(mavenBundle().groupId( "org.eclipse.jetty.toolchain" ).artifactId( "jetty-osgi-servlet-api" ).versionAsInProject().noStart());
        res.add(mavenBundle().groupId( "javax.annotation" ).artifactId( "javax.annotation-api" ).versionAsInProject().noStart());
        res.add(mavenBundle().groupId( "org.apache.geronimo.specs" ).artifactId( "geronimo-jta_1.1_spec" ).version("1.1.1").noStart());
        res.add(mavenBundle().groupId( "org.eclipse.jetty.orbit" ).artifactId( "javax.mail.glassfish" ).version( "1.4.1.v201005082020" ).noStart());

        res.add(mavenBundle().groupId( "org.eclipse.jetty" ).artifactId( "jetty-util" ).versionAsInProject().noStart());
        res.add(mavenBundle().groupId( "org.eclipse.jetty" ).artifactId( "jetty-deploy" ).versionAsInProject().noStart());
        res.add(mavenBundle().groupId( "org.eclipse.jetty" ).artifactId( "jetty-server" ).versionAsInProject().noStart());  
        res.add(mavenBundle().groupId( "org.eclipse.jetty" ).artifactId( "jetty-servlet" ).versionAsInProject().noStart());  
        res.add(mavenBundle().groupId( "org.eclipse.jetty" ).artifactId( "jetty-http" ).versionAsInProject().noStart());
        res.add(mavenBundle().groupId( "org.eclipse.jetty" ).artifactId( "jetty-xml" ).versionAsInProject().noStart());
        res.add(mavenBundle().groupId( "org.eclipse.jetty" ).artifactId( "jetty-webapp" ).versionAsInProject().noStart());
        res.add(mavenBundle().groupId( "org.eclipse.jetty" ).artifactId( "jetty-io" ).versionAsInProject().noStart());
        res.add(mavenBundle().groupId( "org.eclipse.jetty" ).artifactId( "jetty-continuation" ).versionAsInProject().noStart());
        res.add(mavenBundle().groupId( "org.eclipse.jetty" ).artifactId( "jetty-security" ).versionAsInProject().noStart());
        res.add(mavenBundle().groupId( "org.eclipse.jetty" ).artifactId( "jetty-servlets" ).versionAsInProject().noStart());
        res.add(mavenBundle().groupId( "org.eclipse.jetty" ).artifactId( "jetty-client" ).versionAsInProject().noStart());  
        res.add(mavenBundle().groupId( "org.eclipse.jetty" ).artifactId( "jetty-jndi" ).versionAsInProject().noStart());
        res.add(mavenBundle().groupId( "org.eclipse.jetty" ).artifactId( "jetty-plus" ).versionAsInProject());
        res.add(mavenBundle().groupId( "org.eclipse.jetty" ).artifactId( "jetty-annotations" ).versionAsInProject().start());
        res.add(mavenBundle().groupId( "org.eclipse.jetty.websocket" ).artifactId( "websocket-api" ).versionAsInProject().noStart());
        res.add(mavenBundle().groupId( "org.eclipse.jetty.websocket" ).artifactId( "websocket-common" ).versionAsInProject().noStart());
        res.add(mavenBundle().groupId( "org.eclipse.jetty.websocket" ).artifactId( "websocket-servlet" ).versionAsInProject());
        res.add(mavenBundle().groupId( "org.eclipse.jetty.websocket" ).artifactId( "websocket-server" ).versionAsInProject());
        res.add(mavenBundle().groupId( "org.eclipse.jetty.websocket" ).artifactId( "websocket-client" ).versionAsInProject().noStart());
        res.add(mavenBundle().groupId( "javax.websocket" ).artifactId( "javax.websocket-api" ).versionAsInProject().noStart());
        res.add(mavenBundle().groupId( "org.eclipse.jetty.websocket" ).artifactId( "javax-websocket-client-impl").versionAsInProject().noStart());
        res.add(mavenBundle().groupId( "org.eclipse.jetty.websocket" ).artifactId( "javax-websocket-server-impl").versionAsInProject().start());
        res.add(mavenBundle().groupId( "org.eclipse.jetty.osgi" ).artifactId( "jetty-osgi-boot" ).versionAsInProject().start());
        return res;
    }
    
    public static List<Option> consoleDependencies()
    {
        List<Option> res = new ArrayList<Option>();
        res.add(systemProperty("osgi.console").value("6666"));
        res.add(systemProperty("osgi.console.enable.builtin").value("true")); 
        return res;
    }
    
    
    
    public static List<Option> jspDependencies()
    {
        List<Option> res = new ArrayList<Option>();
  
        //jetty jsp bundles  
        res.add(mavenBundle().groupId("org.eclipse.jetty.toolchain").artifactId("jetty-schemas").versionAsInProject());
        res.add(mavenBundle().groupId("org.eclipse.jetty.orbit").artifactId("javax.servlet.jsp.jstl").versionAsInProject());
        res.add(mavenBundle().groupId("org.mortbay.jasper").artifactId("apache-el").versionAsInProject());
        res.add(mavenBundle().groupId("org.mortbay.jasper").artifactId("apache-jsp").versionAsInProject());
        res.add(mavenBundle().groupId("org.eclipse.jetty").artifactId("apache-jsp").versionAsInProject());
        res.add(mavenBundle().groupId("org.glassfish.web").artifactId("javax.servlet.jsp.jstl").versionAsInProject());
        res.add(mavenBundle().groupId("org.eclipse.jdt.core.compiler").artifactId("ecj").versionAsInProject());
        res.add(mavenBundle().groupId("org.eclipse.jetty.osgi").artifactId("jetty-osgi-boot-jsp").versionAsInProject().noStart());
        return res;
    }
     
    public static List<Option> httpServiceJetty()
    {
        List<Option> res = new ArrayList<Option>();
        res.add(mavenBundle().groupId( "org.eclipse.jetty.osgi" ).artifactId( "jetty-httpservice" ).versionAsInProject().start());
        res.add(mavenBundle().groupId( "org.eclipse.equinox.http" ).artifactId( "servlet" ).versionAsInProject().start());
        return res;
    }
     
    @Ignore
    @Test
    public void assertAllBundlesActiveOrResolved() throws Exception
    {
        
        TestOSGiUtil.debugBundles(bundleContext);
        TestOSGiUtil.assertAllBundlesActiveOrResolved(bundleContext);
    }
     
    /**
     * You will get a list of bundles installed by default
     * plus your testcase, wrapped into a bundle called pax-exam-probe
     */
    @Test
    public void testHttpService() throws Exception
    {
        TestOSGiUtil.testHttpServiceGreetings(bundleContext, "http", DEFAULT_HTTP_PORT);
    }

}<|MERGE_RESOLUTION|>--- conflicted
+++ resolved
@@ -91,21 +91,14 @@
     public static List<Option> coreJettyDependencies()
     {
         List<Option> res = new ArrayList<Option>();
-<<<<<<< HEAD
         
-        res.add(mavenBundle().groupId( "org.ow2.asm" ).artifactId( "asm" ).version("5.0.1").start());
-        res.add(mavenBundle().groupId( "org.ow2.asm" ).artifactId( "asm-commons" ).version("5.0.1").start());
-        res.add(mavenBundle().groupId( "org.ow2.asm" ).artifactId( "asm-tree" ).version("5.0.1").start());
-=======
-
         String mavenRepoPath = System.getProperty( "mavenRepoPath" );
         if (!StringUtil.isBlank( mavenRepoPath))
             res.add( systemProperty( "org.ops4j.pax.url.mvn.localRepository" ).value( mavenRepoPath ) );
 
-        res.add(mavenBundle().groupId( "org.ow2.asm" ).artifactId( "asm" ).versionAsInProject().start());
-        res.add(mavenBundle().groupId( "org.ow2.asm" ).artifactId( "asm-commons" ).versionAsInProject().start());
-        res.add(mavenBundle().groupId( "org.ow2.asm" ).artifactId( "asm-tree" ).versionAsInProject().start());
->>>>>>> add74bf8
+        res.add(mavenBundle().groupId( "org.ow2.asm" ).artifactId( "asm" ).version("5.0.1").start());
+        res.add(mavenBundle().groupId( "org.ow2.asm" ).artifactId( "asm-commons" ).version("5.0.1").start());
+        res.add(mavenBundle().groupId( "org.ow2.asm" ).artifactId( "asm-tree" ).version("5.0.1").start());
         res.add(mavenBundle().groupId( "org.apache.aries" ).artifactId( "org.apache.aries.util" ).versionAsInProject().start());
         res.add(mavenBundle().groupId( "org.apache.aries.spifly" ).artifactId( "org.apache.aries.spifly.dynamic.bundle" ).versionAsInProject().start());
 
